//
//  Copyright (c) 2019 Open Whisper Systems. All rights reserved.
//

#import "OWSAnalytics.h"
#import <CocoaLumberjack/CocoaLumberjack.h>
<<<<<<< HEAD
#import <Reachability/Reachability.h>
#import <SignalCoreKit/Cryptography.h>
#import <SignalServiceKit/SignalServiceKit-Swift.h>
#import <YapDatabase/YapDatabase.h>

NS_ASSUME_NONNULL_BEGIN

#ifdef DEBUG

// TODO: Disable analytics for debug builds.
//#define NO_SIGNAL_ANALYTICS

#endif

// Percentage of analytics events to discard. 0 <= x <= 100.
const int kOWSAnalytics_DiscardFrequency = 0;

NSString *NSStringForOWSAnalyticsSeverity(OWSAnalyticsSeverity severity)
{
    switch (severity) {
        case OWSAnalyticsSeverityInfo:
            return @"Info";
        case OWSAnalyticsSeverityError:
            return @"Error";
        case OWSAnalyticsSeverityCritical:
            return @"Critical";
    }
}

@interface OWSAnalytics ()

@property (nonatomic, readonly) Reachability *reachability;

@property (atomic) BOOL hasRequestInFlight;

@end

#pragma mark -

=======

NS_ASSUME_NONNULL_BEGIN

>>>>>>> b7103b9f
@implementation OWSAnalytics

#pragma mark - Dependencies

- (SDSDatabaseStorage *)databaseStorage
{
    return SDSDatabaseStorage.shared;
}

#pragma mark -

+ (SDSKeyValueStore *)keyValueStore
{
    NSString *const kOWSAnalytics_EventsCollection = @"kOWSAnalytics_EventsCollection";
    return [[SDSKeyValueStore alloc] initWithCollection:kOWSAnalytics_EventsCollection];
}

#pragma mark -

+ (instancetype)sharedInstance
{
    static OWSAnalytics *instance = nil;
    static dispatch_once_t onceToken;
    dispatch_once(&onceToken, ^{
        instance = [[self alloc] initDefault];
    });
    return instance;
}

- (instancetype)initDefault
{
    self = [super init];

    if (!self) {
        return self;
    }

    OWSSingletonAssert();

    return self;
}

<<<<<<< HEAD
- (void)observeNotifications
{
    [[NSNotificationCenter defaultCenter] addObserver:self
                                             selector:@selector(reachabilityChanged)
                                                 name:kReachabilityChangedNotification
                                               object:nil];
    [[NSNotificationCenter defaultCenter] addObserver:self
                                             selector:@selector(applicationDidBecomeActive)
                                                 name:OWSApplicationDidBecomeActiveNotification
                                               object:nil];
}

- (void)dealloc
{
    [[NSNotificationCenter defaultCenter] removeObserver:self];
}

- (void)reachabilityChanged
{
    OWSAssertIsOnMainThread();

    [self tryToSyncEvents];
}

- (void)applicationDidBecomeActive
{
    OWSAssertIsOnMainThread();

    [self tryToSyncEvents];
}

- (void)tryToSyncEvents
{
    dispatch_async(self.serialQueue, ^{
        // Don't try to sync if:
        //
        // * There's no network available.
        // * There's already a sync request in flight.
        if (!self.reachability.isReachable) {
            OWSLogVerbose(@"Not reachable");
            return;
        }
        if (self.hasRequestInFlight) {
            return;
        }

        __block NSString *firstEventKey = nil;
        __block NSDictionary *firstEventDictionary = nil;
        [self.databaseStorage readWithBlock:^(SDSAnyReadTransaction *transaction) {
            // Take any event. We don't need to deliver them in any particular order.
            [OWSAnalytics.keyValueStore enumerateKeysWithTransaction:transaction
                                                               block:^(NSString *key, BOOL *stop) {
                                                                   firstEventKey = key;
                                                                   *stop = YES;
                                                               }];
            if (!firstEventKey) {
                return;
            }

            id _Nullable firstObject = [OWSAnalytics.keyValueStore getObject:firstEventKey transaction:transaction];
            if (firstObject == nil) {
                OWSFailDebug(@"Missing object for key.");
                return;
            }
            if (![firstObject isKindOfClass:[NSDictionary class]]) {
                OWSFailDebug(@"Object has unexpected type.");
                return;
            }
            firstEventDictionary = firstObject;
        }];

        if (firstEventDictionary) {
            [self sendEvent:firstEventDictionary eventKey:firstEventKey isCritical:NO];
        }
    });
}

- (void)sendEvent:(NSDictionary *)eventDictionary eventKey:(NSString *)eventKey isCritical:(BOOL)isCritical
{
    OWSAssertDebug(eventDictionary);
    OWSAssertDebug(eventKey);
    AssertOnDispatchQueue(self.serialQueue);

    if (isCritical) {
        [self submitEvent:eventDictionary
            eventKey:eventKey
            success:^{
                OWSLogDebug(@"sendEvent[critical] succeeded: %@", eventKey);
            }
            failure:^{
                OWSLogError(@"sendEvent[critical] failed: %@", eventKey);
            }];
    } else {
        self.hasRequestInFlight = YES;
        __block BOOL isComplete = NO;
        [self submitEvent:eventDictionary
            eventKey:eventKey
            success:^{
                if (isComplete) {
                    return;
                }
                isComplete = YES;
                OWSLogDebug(@"sendEvent succeeded: %@", eventKey);
                dispatch_async(self.serialQueue, ^{
                    self.hasRequestInFlight = NO;

                    // Remove from queue.
                    [self.databaseStorage writeWithBlock:^(SDSAnyWriteTransaction *transaction) {
                        [OWSAnalytics.keyValueStore removeValueForKey:eventKey transaction:transaction];
                    }];

                    // Wait a second between network requests / retries.
                    dispatch_after(
                        dispatch_time(DISPATCH_TIME_NOW, (int64_t)(1.f * NSEC_PER_SEC)), dispatch_get_main_queue(), ^{
                            [self tryToSyncEvents];
                        });
                });
            }
            failure:^{
                if (isComplete) {
                    return;
                }
                isComplete = YES;
                OWSLogError(@"sendEvent failed: %@", eventKey);
                dispatch_async(self.serialQueue, ^{
                    self.hasRequestInFlight = NO;

                    // Wait a second between network requests / retries.
                    dispatch_after(
                        dispatch_time(DISPATCH_TIME_NOW, (int64_t)(1.f * NSEC_PER_SEC)), dispatch_get_main_queue(), ^{
                            [self tryToSyncEvents];
                        });
                });
            }];
    }
}

- (void)submitEvent:(NSDictionary *)eventDictionary
           eventKey:(NSString *)eventKey
            success:(void (^_Nonnull)(void))successBlock
            failure:(void (^_Nonnull)(void))failureBlock
{
    OWSAssertDebug(eventDictionary);
    OWSAssertDebug(eventKey);
    AssertOnDispatchQueue(self.serialQueue);

    OWSLogDebug(@"submitting: %@", eventKey);

    __block OWSBackgroundTask *backgroundTask =
        [OWSBackgroundTask backgroundTaskWithLabelStr:__PRETTY_FUNCTION__
                                      completionBlock:^(BackgroundTaskState backgroundTaskState) {
                                          if (backgroundTaskState == BackgroundTaskState_Success) {
                                              successBlock();
                                          } else {
                                              failureBlock();
                                          }
                                      }];

    // Until we integrate with an analytics platform, behave as though all event delivery succeeds.
    dispatch_async(self.serialQueue, ^{
        backgroundTask = nil;
    });
}

- (dispatch_queue_t)serialQueue
{
    static dispatch_queue_t queue = nil;
    static dispatch_once_t onceToken;
    dispatch_once(&onceToken, ^{
        queue = dispatch_queue_create("org.whispersystems.analytics.serial", DISPATCH_QUEUE_SERIAL);
    });
    return queue;
}

- (NSString *)operatingSystemVersionString
{
    static NSString *result = nil;
    static dispatch_once_t onceToken;
    dispatch_once(&onceToken, ^{
        NSOperatingSystemVersion operatingSystemVersion = [[NSProcessInfo processInfo] operatingSystemVersion];
        result = [NSString stringWithFormat:@"%lu.%lu.%lu",
                           (unsigned long)operatingSystemVersion.majorVersion,
                           (unsigned long)operatingSystemVersion.minorVersion,
                           (unsigned long)operatingSystemVersion.patchVersion];
    });
    return result;
}

- (NSDictionary<NSString *, id> *)eventSuperProperties
{
    NSMutableDictionary<NSString *, id> *result = [NSMutableDictionary new];
    result[@"app_version"] = [[NSBundle mainBundle] objectForInfoDictionaryKey:@"CFBundleShortVersionString"];
    result[@"platform"] = @"ios";
    result[@"ios_version"] = self.operatingSystemVersionString;
    return result;
}

=======
>>>>>>> b7103b9f
- (long)orderOfMagnitudeOf:(long)value
{
    return [OWSAnalytics orderOfMagnitudeOf:value];
}

+ (long)orderOfMagnitudeOf:(long)value
{
    if (value <= 0) {
        return 0;
    }
    return (long)round(pow(10, floor(log10(value))));
}

<<<<<<< HEAD
- (void)addEvent:(NSString *)eventName severity:(OWSAnalyticsSeverity)severity properties:(NSDictionary *)properties
{
    OWSAssertDebug(eventName.length > 0);
    OWSAssertDebug(properties);

#ifndef NO_SIGNAL_ANALYTICS
    BOOL isError = severity == OWSAnalyticsSeverityError;
    BOOL isCritical = severity == OWSAnalyticsSeverityCritical;

    uint32_t discardValue = arc4random_uniform(101);
    if (!isError && !isCritical && discardValue < kOWSAnalytics_DiscardFrequency) {
        OWSLogVerbose(@"Discarding event: %@", eventName);
        return;
    }

    void (^addEvent)(void) = ^{
        // Add super properties.
        NSMutableDictionary *eventProperties = (properties ? [properties mutableCopy] : [NSMutableDictionary new]);
        [eventProperties addEntriesFromDictionary:self.eventSuperProperties];

        NSDictionary *eventDictionary = [eventProperties copy];
        OWSAssertDebug(eventDictionary);
        NSString *eventKey = [NSUUID UUID].UUIDString;
        OWSLogDebug(@"enqueuing event: %@", eventKey);

        if (isCritical) {
            // Critical events should not be serialized or enqueued - they should be submitted immediately.
            [self sendEvent:eventDictionary eventKey:eventKey isCritical:YES];
        } else {
            // Add to queue.
            [self.databaseStorage writeWithBlock:^(SDSAnyWriteTransaction *transaction) {
                const int kMaxQueuedEvents = 5000;
                NSUInteger keyCount = [OWSAnalytics.keyValueStore numberOfKeysWithTransaction:transaction];
                if (keyCount > kMaxQueuedEvents) {
                    OWSLogError(@"Event queue overflow.");
                    return;
                }

                [OWSAnalytics.keyValueStore setObject:eventDictionary key:eventKey transaction:transaction];
            }];

            [self tryToSyncEvents];
        }
    };

    if ([self shouldReportAsync:severity]) {
        dispatch_async(self.serialQueue, addEvent);
    } else {
        dispatch_sync(self.serialQueue, addEvent);
    }
#endif
}

=======
>>>>>>> b7103b9f
+ (void)logEvent:(NSString *)eventName
        severity:(OWSAnalyticsSeverity)severity
      parameters:(nullable NSDictionary *)parameters
        location:(const char *)location
            line:(int)line
{
    [[self sharedInstance] logEvent:eventName severity:severity parameters:parameters location:location line:line];
}

- (void)logEvent:(NSString *)eventName
        severity:(OWSAnalyticsSeverity)severity
      parameters:(nullable NSDictionary *)parameters
        location:(const char *)location
            line:(int)line
{
    DDLogFlag logFlag;
    switch (severity) {
        case OWSAnalyticsSeverityInfo:
            logFlag = DDLogFlagInfo;
            break;
        case OWSAnalyticsSeverityError:
            logFlag = DDLogFlagError;
            break;
        case OWSAnalyticsSeverityCritical:
            logFlag = DDLogFlagError;
            break;
        default:
            OWSFailDebug(@"Unknown severity.");
            logFlag = DDLogFlagDebug;
            break;
    }

    // Log the event.
    NSString *logString = [NSString stringWithFormat:@"%s:%d %@", location, line, eventName];
    if (!parameters) {
        LOG_MAYBE([self shouldReportAsync:severity], LOG_LEVEL_DEF, logFlag, 0, nil, location, @"%@", logString);
    } else {
        LOG_MAYBE([self shouldReportAsync:severity],
            LOG_LEVEL_DEF,
            logFlag,
            0,
            nil,
            location,
            @"%@ %@",
            logString,
            parameters);
    }
    if (![self shouldReportAsync:severity]) {
        [DDLog flushLog];
    }
}

- (BOOL)shouldReportAsync:(OWSAnalyticsSeverity)severity
{
    return severity != OWSAnalyticsSeverityCritical;
}

#pragma mark - Logging

+ (void)appLaunchDidBegin
{
    [self.sharedInstance appLaunchDidBegin];
}

- (void)appLaunchDidBegin
{
    OWSProdInfo([OWSAnalyticsEvents appLaunch]);
}

@end

NS_ASSUME_NONNULL_END<|MERGE_RESOLUTION|>--- conflicted
+++ resolved
@@ -4,51 +4,9 @@
 
 #import "OWSAnalytics.h"
 #import <CocoaLumberjack/CocoaLumberjack.h>
-<<<<<<< HEAD
-#import <Reachability/Reachability.h>
-#import <SignalCoreKit/Cryptography.h>
-#import <SignalServiceKit/SignalServiceKit-Swift.h>
-#import <YapDatabase/YapDatabase.h>
 
 NS_ASSUME_NONNULL_BEGIN
 
-#ifdef DEBUG
-
-// TODO: Disable analytics for debug builds.
-//#define NO_SIGNAL_ANALYTICS
-
-#endif
-
-// Percentage of analytics events to discard. 0 <= x <= 100.
-const int kOWSAnalytics_DiscardFrequency = 0;
-
-NSString *NSStringForOWSAnalyticsSeverity(OWSAnalyticsSeverity severity)
-{
-    switch (severity) {
-        case OWSAnalyticsSeverityInfo:
-            return @"Info";
-        case OWSAnalyticsSeverityError:
-            return @"Error";
-        case OWSAnalyticsSeverityCritical:
-            return @"Critical";
-    }
-}
-
-@interface OWSAnalytics ()
-
-@property (nonatomic, readonly) Reachability *reachability;
-
-@property (atomic) BOOL hasRequestInFlight;
-
-@end
-
-#pragma mark -
-
-=======
-
-NS_ASSUME_NONNULL_BEGIN
-
->>>>>>> b7103b9f
 @implementation OWSAnalytics
 
 #pragma mark - Dependencies
@@ -91,206 +49,6 @@
     return self;
 }
 
-<<<<<<< HEAD
-- (void)observeNotifications
-{
-    [[NSNotificationCenter defaultCenter] addObserver:self
-                                             selector:@selector(reachabilityChanged)
-                                                 name:kReachabilityChangedNotification
-                                               object:nil];
-    [[NSNotificationCenter defaultCenter] addObserver:self
-                                             selector:@selector(applicationDidBecomeActive)
-                                                 name:OWSApplicationDidBecomeActiveNotification
-                                               object:nil];
-}
-
-- (void)dealloc
-{
-    [[NSNotificationCenter defaultCenter] removeObserver:self];
-}
-
-- (void)reachabilityChanged
-{
-    OWSAssertIsOnMainThread();
-
-    [self tryToSyncEvents];
-}
-
-- (void)applicationDidBecomeActive
-{
-    OWSAssertIsOnMainThread();
-
-    [self tryToSyncEvents];
-}
-
-- (void)tryToSyncEvents
-{
-    dispatch_async(self.serialQueue, ^{
-        // Don't try to sync if:
-        //
-        // * There's no network available.
-        // * There's already a sync request in flight.
-        if (!self.reachability.isReachable) {
-            OWSLogVerbose(@"Not reachable");
-            return;
-        }
-        if (self.hasRequestInFlight) {
-            return;
-        }
-
-        __block NSString *firstEventKey = nil;
-        __block NSDictionary *firstEventDictionary = nil;
-        [self.databaseStorage readWithBlock:^(SDSAnyReadTransaction *transaction) {
-            // Take any event. We don't need to deliver them in any particular order.
-            [OWSAnalytics.keyValueStore enumerateKeysWithTransaction:transaction
-                                                               block:^(NSString *key, BOOL *stop) {
-                                                                   firstEventKey = key;
-                                                                   *stop = YES;
-                                                               }];
-            if (!firstEventKey) {
-                return;
-            }
-
-            id _Nullable firstObject = [OWSAnalytics.keyValueStore getObject:firstEventKey transaction:transaction];
-            if (firstObject == nil) {
-                OWSFailDebug(@"Missing object for key.");
-                return;
-            }
-            if (![firstObject isKindOfClass:[NSDictionary class]]) {
-                OWSFailDebug(@"Object has unexpected type.");
-                return;
-            }
-            firstEventDictionary = firstObject;
-        }];
-
-        if (firstEventDictionary) {
-            [self sendEvent:firstEventDictionary eventKey:firstEventKey isCritical:NO];
-        }
-    });
-}
-
-- (void)sendEvent:(NSDictionary *)eventDictionary eventKey:(NSString *)eventKey isCritical:(BOOL)isCritical
-{
-    OWSAssertDebug(eventDictionary);
-    OWSAssertDebug(eventKey);
-    AssertOnDispatchQueue(self.serialQueue);
-
-    if (isCritical) {
-        [self submitEvent:eventDictionary
-            eventKey:eventKey
-            success:^{
-                OWSLogDebug(@"sendEvent[critical] succeeded: %@", eventKey);
-            }
-            failure:^{
-                OWSLogError(@"sendEvent[critical] failed: %@", eventKey);
-            }];
-    } else {
-        self.hasRequestInFlight = YES;
-        __block BOOL isComplete = NO;
-        [self submitEvent:eventDictionary
-            eventKey:eventKey
-            success:^{
-                if (isComplete) {
-                    return;
-                }
-                isComplete = YES;
-                OWSLogDebug(@"sendEvent succeeded: %@", eventKey);
-                dispatch_async(self.serialQueue, ^{
-                    self.hasRequestInFlight = NO;
-
-                    // Remove from queue.
-                    [self.databaseStorage writeWithBlock:^(SDSAnyWriteTransaction *transaction) {
-                        [OWSAnalytics.keyValueStore removeValueForKey:eventKey transaction:transaction];
-                    }];
-
-                    // Wait a second between network requests / retries.
-                    dispatch_after(
-                        dispatch_time(DISPATCH_TIME_NOW, (int64_t)(1.f * NSEC_PER_SEC)), dispatch_get_main_queue(), ^{
-                            [self tryToSyncEvents];
-                        });
-                });
-            }
-            failure:^{
-                if (isComplete) {
-                    return;
-                }
-                isComplete = YES;
-                OWSLogError(@"sendEvent failed: %@", eventKey);
-                dispatch_async(self.serialQueue, ^{
-                    self.hasRequestInFlight = NO;
-
-                    // Wait a second between network requests / retries.
-                    dispatch_after(
-                        dispatch_time(DISPATCH_TIME_NOW, (int64_t)(1.f * NSEC_PER_SEC)), dispatch_get_main_queue(), ^{
-                            [self tryToSyncEvents];
-                        });
-                });
-            }];
-    }
-}
-
-- (void)submitEvent:(NSDictionary *)eventDictionary
-           eventKey:(NSString *)eventKey
-            success:(void (^_Nonnull)(void))successBlock
-            failure:(void (^_Nonnull)(void))failureBlock
-{
-    OWSAssertDebug(eventDictionary);
-    OWSAssertDebug(eventKey);
-    AssertOnDispatchQueue(self.serialQueue);
-
-    OWSLogDebug(@"submitting: %@", eventKey);
-
-    __block OWSBackgroundTask *backgroundTask =
-        [OWSBackgroundTask backgroundTaskWithLabelStr:__PRETTY_FUNCTION__
-                                      completionBlock:^(BackgroundTaskState backgroundTaskState) {
-                                          if (backgroundTaskState == BackgroundTaskState_Success) {
-                                              successBlock();
-                                          } else {
-                                              failureBlock();
-                                          }
-                                      }];
-
-    // Until we integrate with an analytics platform, behave as though all event delivery succeeds.
-    dispatch_async(self.serialQueue, ^{
-        backgroundTask = nil;
-    });
-}
-
-- (dispatch_queue_t)serialQueue
-{
-    static dispatch_queue_t queue = nil;
-    static dispatch_once_t onceToken;
-    dispatch_once(&onceToken, ^{
-        queue = dispatch_queue_create("org.whispersystems.analytics.serial", DISPATCH_QUEUE_SERIAL);
-    });
-    return queue;
-}
-
-- (NSString *)operatingSystemVersionString
-{
-    static NSString *result = nil;
-    static dispatch_once_t onceToken;
-    dispatch_once(&onceToken, ^{
-        NSOperatingSystemVersion operatingSystemVersion = [[NSProcessInfo processInfo] operatingSystemVersion];
-        result = [NSString stringWithFormat:@"%lu.%lu.%lu",
-                           (unsigned long)operatingSystemVersion.majorVersion,
-                           (unsigned long)operatingSystemVersion.minorVersion,
-                           (unsigned long)operatingSystemVersion.patchVersion];
-    });
-    return result;
-}
-
-- (NSDictionary<NSString *, id> *)eventSuperProperties
-{
-    NSMutableDictionary<NSString *, id> *result = [NSMutableDictionary new];
-    result[@"app_version"] = [[NSBundle mainBundle] objectForInfoDictionaryKey:@"CFBundleShortVersionString"];
-    result[@"platform"] = @"ios";
-    result[@"ios_version"] = self.operatingSystemVersionString;
-    return result;
-}
-
-=======
->>>>>>> b7103b9f
 - (long)orderOfMagnitudeOf:(long)value
 {
     return [OWSAnalytics orderOfMagnitudeOf:value];
@@ -304,62 +62,6 @@
     return (long)round(pow(10, floor(log10(value))));
 }
 
-<<<<<<< HEAD
-- (void)addEvent:(NSString *)eventName severity:(OWSAnalyticsSeverity)severity properties:(NSDictionary *)properties
-{
-    OWSAssertDebug(eventName.length > 0);
-    OWSAssertDebug(properties);
-
-#ifndef NO_SIGNAL_ANALYTICS
-    BOOL isError = severity == OWSAnalyticsSeverityError;
-    BOOL isCritical = severity == OWSAnalyticsSeverityCritical;
-
-    uint32_t discardValue = arc4random_uniform(101);
-    if (!isError && !isCritical && discardValue < kOWSAnalytics_DiscardFrequency) {
-        OWSLogVerbose(@"Discarding event: %@", eventName);
-        return;
-    }
-
-    void (^addEvent)(void) = ^{
-        // Add super properties.
-        NSMutableDictionary *eventProperties = (properties ? [properties mutableCopy] : [NSMutableDictionary new]);
-        [eventProperties addEntriesFromDictionary:self.eventSuperProperties];
-
-        NSDictionary *eventDictionary = [eventProperties copy];
-        OWSAssertDebug(eventDictionary);
-        NSString *eventKey = [NSUUID UUID].UUIDString;
-        OWSLogDebug(@"enqueuing event: %@", eventKey);
-
-        if (isCritical) {
-            // Critical events should not be serialized or enqueued - they should be submitted immediately.
-            [self sendEvent:eventDictionary eventKey:eventKey isCritical:YES];
-        } else {
-            // Add to queue.
-            [self.databaseStorage writeWithBlock:^(SDSAnyWriteTransaction *transaction) {
-                const int kMaxQueuedEvents = 5000;
-                NSUInteger keyCount = [OWSAnalytics.keyValueStore numberOfKeysWithTransaction:transaction];
-                if (keyCount > kMaxQueuedEvents) {
-                    OWSLogError(@"Event queue overflow.");
-                    return;
-                }
-
-                [OWSAnalytics.keyValueStore setObject:eventDictionary key:eventKey transaction:transaction];
-            }];
-
-            [self tryToSyncEvents];
-        }
-    };
-
-    if ([self shouldReportAsync:severity]) {
-        dispatch_async(self.serialQueue, addEvent);
-    } else {
-        dispatch_sync(self.serialQueue, addEvent);
-    }
-#endif
-}
-
-=======
->>>>>>> b7103b9f
 + (void)logEvent:(NSString *)eventName
         severity:(OWSAnalyticsSeverity)severity
       parameters:(nullable NSDictionary *)parameters
