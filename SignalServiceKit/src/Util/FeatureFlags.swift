--- conflicted
+++ resolved
@@ -18,11 +18,7 @@
     }
 }
 
-<<<<<<< HEAD
 let build: FeatureBuild = OWSIsDebugBuild() ? .dev : .qa
-=======
-let build: FeatureBuild = OWSIsDebugBuild() ? .dev : .production
->>>>>>> 02d6dcd1
 
 // MARK: -
 
