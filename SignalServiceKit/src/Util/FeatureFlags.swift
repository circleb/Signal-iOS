//
//  Copyright (c) 2020 Open Whisper Systems. All rights reserved.
//

import Foundation

enum FeatureBuild: Int {
    case dev
    case internalPreview
    case qa
    case beta
    case production
}

extension FeatureBuild {
    func includes(_ level: FeatureBuild) -> Bool {
        return self.rawValue <= level.rawValue
    }
}

let build: FeatureBuild = OWSIsDebugBuild() ? .dev : .beta

// MARK: -

@objc
public enum StorageMode: Int {
    // Only use YDB.  This should be used in production until we ship
    // the YDB-to-GRDB migration.
    case ydbForAll
    // Use GRDB, migrating if possible on every launch.
    // If no YDB database exists, a throwaway db is not used.
    //
    // Supercedes grdbMigratesFreshDBEveryLaunch.
    //
    // TODO: Remove.
    case grdbThrowawayIfMigrating
    // Use GRDB under certain conditions.
    //
    // TODO: Remove.
    case grdbForAlreadyMigrated
    case grdbForLegacyUsersOnly
    case grdbForNewUsersOnly
    // Use GRDB, migrating once if necessary.
    case grdbForAll
    // These modes can be used while running tests.
    // They are more permissive than the release modes.
    //
    // The build shepherd should be running the test
    // suites in .ydbTests and .grdbTests modes before each release.
    case ydbTests
    case grdbTests
}

// MARK: -

extension StorageMode: CustomStringConvertible {
    public var description: String {
        switch self {
        case .ydbForAll:
            return ".ydbForAll"
        case .grdbThrowawayIfMigrating:
            return ".grdbThrowawayIfMigrating"
        case .grdbForAlreadyMigrated:
            return ".grdbForAlreadyMigrated"
        case .grdbForLegacyUsersOnly:
            return ".grdbForLegacyUsersOnly"
        case .grdbForNewUsersOnly:
            return ".grdbForNewUsersOnly"
        case .grdbForAll:
            return ".grdbForAll"
        case .ydbTests:
            return ".ydbTests"
        case .grdbTests:
            return ".grdbTests"
        }
    }
}

// MARK: -

@objc
public enum StorageModeStrictness: Int {
    // For DEBUG, QA and beta builds only.
    case fail
    // For production
    case failDebug
    // Temporary value to be used until existing issues are resolved.
    case log
}

// MARK: -

/// By centralizing feature flags here and documenting their rollout plan, it's easier to review
/// which feature flags are in play.
@objc(SSKFeatureFlags)
public class FeatureFlags: NSObject {

    @objc
    public static var storageMode: StorageMode {
        if CurrentAppContext().isRunningTests {
            // We should be running the tests using both .ydbTests or .grdbTests.
            return .grdbTests
        } else {
            return .grdbForAll
        }
    }

    // Don't enable this flag in production.
    // At least, not yet.
    @objc
    public static var storageModeStrictness: StorageModeStrictness {
        return build.includes(.beta) ? .fail : .failDebug
    }

    @objc
    public static let uuidCapabilities = !isUsingProductionService

    @objc
    public static var storageModeDescription: String {
        return "\(storageMode)"
    }

    @objc
    public static let stickerSearch = false

    @objc
    public static let stickerPackOrdering = false

    // Don't enable this flag until the Desktop changes have been in production for a while.
    @objc
    public static let strictSyncTranscriptTimestamps = false

    // Don't enable this flag in production.
    @objc
    public static let strictYDBExtensions = build.includes(.beta)

    @objc
    public static var allowUUIDOnlyContacts: Bool {
        // TODO UUID: Remove production check once this rolls out to prod service
        if OWSIsDebugBuild() && !isUsingProductionService {
            return true
        } else {
            return false
        }
    }

    @objc
    public static let useOnlyModernContactDiscovery = false

    @objc
    public static let compareLegacyContactDiscoveryAgainstModern = !isUsingProductionService

    @objc
    public static let phoneNumberPrivacy = false

    @objc
    public static let socialGraphOnServer = false

    @objc
    public static let complainAboutSlowDBWrites = true

    @objc
    public static let usernames = allowUUIDOnlyContacts && build.includes(.dev)

    @objc
    public static let messageRequest = build.includes(.dev) && socialGraphOnServer

    @objc
    public static let profileDisplayChanges = build.includes(.dev)

    @objc
    public static var calling: Bool {
        return multiRing || TSAccountManager.sharedInstance().isRegisteredPrimaryDevice
    }

    // TODO MULTIRING
    @objc
    public static let multiRing: Bool = false

    @objc
    public static let groupsV2 = build.includes(.qa) && !isUsingProductionService

    // Don't consult this feature flag directly; instead
    // consult RemoteConfig.groupsV2CreateGroups.
    @objc
    public static let groupsV2CreateGroups = groupsV2

    // Don't consult this feature flag directly; instead
    // consult RemoteConfig.groupsV2IncomingMessages.
    @objc
    public static let groupsV2IncomingMessages = groupsV2

    // The other clients don't consider this MVP, but we already implemented it.
    // It enables an optimization where other clients can usually update without
    // interacting with the service.
    //
    // GroupsV2 TODO: Decide whether or not to set this flag.
    @objc
    public static let groupsV2embedProtosInGroupUpdates = false

    @objc
    public static let groupsV2processProtosInGroupUpdates = false

    // Don't consult this feature flag directly; instead
    // consult RemoteConfig.groupsV2SetCapability.
    @objc
    public static let groupsV2SetCapability = groupsV2

    @objc
    public static let linkedPhones = build.includes(.internalPreview)

    @objc
    public static let isUsingProductionService = true

    @objc
    public static let versionedProfiledFetches = groupsV2

    // When we activate this feature flag, we also need to ensure that all
    // users update their profile once in a durable way.
    @objc
    public static let versionedProfiledUpdate = groupsV2

    @objc
    public static let useOrphanDataCleaner = true

    @objc
    public static let sendRecipientUpdates = false

    @objc
    public static let notificationServiceExtension = build.includes(.dev)

    @objc
<<<<<<< HEAD
    public static let pinsForNewUsers = false

    @objc
    public static let deleteForEveryone = build.includes(.dev)
=======
    public static let pinsForNewUsers = true
>>>>>>> d0c5d602
}

/// Flags that we'll leave in the code base indefinitely that are helpful for
/// development should go here, rather than cluttering up FeatureFlags.
@objc(SSKDebugFlags)
public class DebugFlags: NSObject {
    // DEBUG builds won't receive push notifications, which prevents receiving messages
    // while the app is backgrounded or the system call screen is active.
    //
    // Set this flag to true to be able to download messages even when the app is in the background.
    @objc
    public static let keepWebSocketOpenInBackground = false

    @objc
    public static var audibleErrorLogging = build.includes(.internalPreview)

    @objc
    public static let verboseAboutView = build.includes(.qa)

    // This can be used to shut down various background operations.
    @objc
    public static let suppressBackgroundActivity = false

    @objc
    public static let logSQLQueries = build.includes(.dev)

    @objc
    public static let groupsV2IgnoreCapability = false

    // We can use this to test recovery from "missed updates".
    @objc
    public static let groupsV2dontSendUpdates = false

    @objc
    public static let groupsV2showV2Indicator = FeatureFlags.groupsV2 && build.includes(.qa)

    // If set, v2 groups will be created and updated with invalid avatars
    // so that we can test clients' robustness to this case.
    @objc
    public static let groupsV2corruptAvatarUrlPaths = false

    // If set, v2 groups will be created and updated with
    // corrupt avatars, group names, and/or dm state
    // so that we can test clients' robustness to this case.
    @objc
    public static let groupsV2corruptBlobEncryption = false

    // This flag auto-enables the groupv2 flags in RemoteConfig.
    @objc
    public static let groupsV2IgnoreServerFlags = FeatureFlags.groupsV2

    // If set, this will invite instead of adding other users.
    @objc
    public static let groupsV2forceInvites = false

    @objc
    public static let isMessageProcessingVerbose = false

    // Currently this flag is only honored by TSNetworkManager,
    // but we could eventually honor in other places as well:
    //
    // * The socket manager.
    // * Places we make requests using tasks.
    @objc
    public static let logCurlOnSuccess = false

    // Our "group update" info messages should be robust to
    // various situations that shouldn't occur in production,
    // bug we want to be able to test them using the debug UI.
    @objc
    public static let permissiveGroupUpdateInfoMessages = build.includes(.dev)

    @objc
    public static let showProfileKeyIndicator = build.includes(.qa)
}<|MERGE_RESOLUTION|>--- conflicted
+++ resolved
@@ -230,14 +230,10 @@
     public static let notificationServiceExtension = build.includes(.dev)
 
     @objc
-<<<<<<< HEAD
-    public static let pinsForNewUsers = false
+    public static let pinsForNewUsers = true
 
     @objc
     public static let deleteForEveryone = build.includes(.dev)
-=======
-    public static let pinsForNewUsers = true
->>>>>>> d0c5d602
 }
 
 /// Flags that we'll leave in the code base indefinitely that are helpful for
