//
//  Copyright (c) 2020 Open Whisper Systems. All rights reserved.
//

import Foundation

enum FeatureBuild: Int {
    case dev
    case internalPreview
    case qa
    case beta
    case production
}

extension FeatureBuild {
    func includes(_ level: FeatureBuild) -> Bool {
        return self.rawValue <= level.rawValue
    }
}

let build: FeatureBuild = OWSIsDebugBuild() ? .dev : .beta

// MARK: -

@objc
public enum StorageMode: Int {
    // Only use YDB.  This should be used in production until we ship
    // the YDB-to-GRDB migration.
    case ydbForAll
    // Use GRDB, migrating if possible on every launch.
    // If no YDB database exists, a throwaway db is not used.
    //
    // Supercedes grdbMigratesFreshDBEveryLaunch.
    //
    // TODO: Remove.
    case grdbThrowawayIfMigrating
    // Use GRDB under certain conditions.
    //
    // TODO: Remove.
    case grdbForAlreadyMigrated
    case grdbForLegacyUsersOnly
    case grdbForNewUsersOnly
    // Use GRDB, migrating once if necessary.
    case grdbForAll
    // These modes can be used while running tests.
    // They are more permissive than the release modes.
    //
    // The build shepherd should be running the test
    // suites in .ydbTests and .grdbTests modes before each release.
    case ydbTests
    case grdbTests
}

// MARK: -

extension StorageMode: CustomStringConvertible {
    public var description: String {
        switch self {
        case .ydbForAll:
            return ".ydbForAll"
        case .grdbThrowawayIfMigrating:
            return ".grdbThrowawayIfMigrating"
        case .grdbForAlreadyMigrated:
            return ".grdbForAlreadyMigrated"
        case .grdbForLegacyUsersOnly:
            return ".grdbForLegacyUsersOnly"
        case .grdbForNewUsersOnly:
            return ".grdbForNewUsersOnly"
        case .grdbForAll:
            return ".grdbForAll"
        case .ydbTests:
            return ".ydbTests"
        case .grdbTests:
            return ".grdbTests"
        }
    }
}

// MARK: -

@objc
public enum StorageModeStrictness: Int {
    // For DEBUG, QA and beta builds only.
    case fail
    // For production
    case failDebug
    // Temporary value to be used until existing issues are resolved.
    case log
}

// MARK: -

/// By centralizing feature flags here and documenting their rollout plan, it's easier to review
/// which feature flags are in play.
@objc(SSKFeatureFlags)
public class FeatureFlags: NSObject {

    @objc
    public static var storageMode: StorageMode {
        if CurrentAppContext().isRunningTests {
            // We should be running the tests using both .ydbTests or .grdbTests.
            return .grdbTests
        } else {
            return .grdbForAll
        }
    }

    // Don't enable this flag in production.
    // At least, not yet.
    @objc
    public static var storageModeStrictness: StorageModeStrictness {
        return build.includes(.beta) ? .fail : .failDebug
    }

    @objc
    public static let uuidCapabilities = !isUsingProductionService

    @objc
    public static var storageModeDescription: String {
        return "\(storageMode)"
    }

    @objc
    public static let stickerSearch = false

    @objc
    public static let stickerPackOrdering = false

    // Don't enable this flag until the Desktop changes have been in production for a while.
    @objc
    public static let strictSyncTranscriptTimestamps = false

    // Don't enable this flag in production.
    @objc
    public static let strictYDBExtensions = build.includes(.beta)

    @objc
    public static var allowUUIDOnlyContacts: Bool {
        // TODO UUID: Remove production check once this rolls out to prod service
        if OWSIsDebugBuild() && !isUsingProductionService {
            return true
        } else {
            return false
        }
    }

    @objc
    public static let useOnlyModernContactDiscovery = false

    @objc
    public static let compareLegacyContactDiscoveryAgainstModern = !isUsingProductionService

    @objc
    public static let phoneNumberPrivacy = false

    @objc
    public static let socialGraphOnServer = false

    @objc
    public static let complainAboutSlowDBWrites = true

    @objc
    public static let usernames = allowUUIDOnlyContacts && build.includes(.dev)

    @objc
    public static let messageRequest = build.includes(.dev) && socialGraphOnServer

    @objc
    public static let profileDisplayChanges = build.includes(.dev)

    @objc
    public static var calling: Bool {
        return multiRing || TSAccountManager.sharedInstance().isRegisteredPrimaryDevice
    }

    // TODO MULTIRING
    @objc
    public static let multiRing: Bool = false

    @objc
    public static let groupsV2 = build.includes(.qa) && !isUsingProductionService

    // Don't consult this feature flag directly; instead
    // consult RemoteConfig.groupsV2CreateGroups.
    @objc
    public static let groupsV2CreateGroups = groupsV2

    // Don't consult this feature flag directly; instead
    // consult RemoteConfig.groupsV2IncomingMessages.
    @objc
    public static let groupsV2IncomingMessages = groupsV2

    // The other clients don't consider this MVP, but we already implemented it.
    // It enables an optimization where other clients can usually update without
    // interacting with the service.
    //
    // GroupsV2 TODO: Decide whether or not to set this flag.
    @objc
    public static let groupsV2embedProtosInGroupUpdates = false

    @objc
    public static let groupsV2processProtosInGroupUpdates = false

    // Don't consult this feature flag directly; instead
    // consult RemoteConfig.groupsV2SetCapability.
    @objc
    public static let groupsV2SetCapability = groupsV2

    @objc
    public static let linkedPhones = build.includes(.internalPreview)

    @objc
    public static let isUsingProductionService = true

    @objc
    public static let versionedProfiledFetches = groupsV2

    // When we activate this feature flag, we also need to ensure that all
    // users update their profile once in a durable way.
    @objc
    public static let versionedProfiledUpdate = groupsV2

    @objc
    public static let useOrphanDataCleaner = true

    @objc
    public static let sendRecipientUpdates = false

    @objc
    public static let notificationServiceExtension = build.includes(.dev)

    @objc
<<<<<<< HEAD
    public static let pinsForNewUsers = true

    @objc
    public static let deleteForEveryone = build.includes(.dev)
=======
    public static let pinsForNewUsers = false
>>>>>>> 33fb0f08
}

/// Flags that we'll leave in the code base indefinitely that are helpful for
/// development should go here, rather than cluttering up FeatureFlags.
@objc(SSKDebugFlags)
public class DebugFlags: NSObject {
    // DEBUG builds won't receive push notifications, which prevents receiving messages
    // while the app is backgrounded or the system call screen is active.
    //
    // Set this flag to true to be able to download messages even when the app is in the background.
    @objc
    public static let keepWebSocketOpenInBackground = false

    @objc
    public static var audibleErrorLogging = build.includes(.internalPreview)

    @objc
    public static let verboseAboutView = build.includes(.qa)

    // This can be used to shut down various background operations.
    @objc
    public static let suppressBackgroundActivity = false

    @objc
    public static let logSQLQueries = build.includes(.dev)

    @objc
    public static let groupsV2IgnoreCapability = false

    // We can use this to test recovery from "missed updates".
    @objc
    public static let groupsV2dontSendUpdates = false

    @objc
    public static let groupsV2showV2Indicator = FeatureFlags.groupsV2 && build.includes(.qa)

    // If set, v2 groups will be created and updated with invalid avatars
    // so that we can test clients' robustness to this case.
    @objc
    public static let groupsV2corruptAvatarUrlPaths = false

    // If set, v2 groups will be created and updated with
    // corrupt avatars, group names, and/or dm state
    // so that we can test clients' robustness to this case.
    @objc
    public static let groupsV2corruptBlobEncryption = false

    // This flag auto-enables the groupv2 flags in RemoteConfig.
    @objc
    public static let groupsV2IgnoreServerFlags = FeatureFlags.groupsV2

    // If set, this will invite instead of adding other users.
    @objc
    public static let groupsV2forceInvites = false

    @objc
    public static let isMessageProcessingVerbose = false

    // Currently this flag is only honored by TSNetworkManager,
    // but we could eventually honor in other places as well:
    //
    // * The socket manager.
    // * Places we make requests using tasks.
    @objc
    public static let logCurlOnSuccess = false

    // Our "group update" info messages should be robust to
    // various situations that shouldn't occur in production,
    // bug we want to be able to test them using the debug UI.
    @objc
    public static let permissiveGroupUpdateInfoMessages = build.includes(.dev)

    @objc
    public static let showProfileKeyIndicator = build.includes(.qa)
}<|MERGE_RESOLUTION|>--- conflicted
+++ resolved
@@ -230,14 +230,10 @@
     public static let notificationServiceExtension = build.includes(.dev)
 
     @objc
-<<<<<<< HEAD
-    public static let pinsForNewUsers = true
+    public static let pinsForNewUsers = false
 
     @objc
     public static let deleteForEveryone = build.includes(.dev)
-=======
-    public static let pinsForNewUsers = false
->>>>>>> 33fb0f08
 }
 
 /// Flags that we'll leave in the code base indefinitely that are helpful for
