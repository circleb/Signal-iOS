{
    "#comment": "NOTE: This file is generated by /Scripts/sds_codegen/sds_generate.py. Do not manually edit it, instead run `sds_codegen.sh`.", 
    "BaseModel": 56, 
    "ExperienceUpgrade": 55, 
    "InstalledSticker": 24, 
    "KnownStickerPack": 29, 
    "OWS100RemoveTSRecipientsMigration": 40, 
    "OWS101ExistingUsersBlockOnIdentityChange": 43, 
    "OWS102MoveLoggingPreferenceToUserDefaults": 47, 
    "OWS103EnableVideoCalling": 42, 
    "OWS104CreateRecipientIdentities": 45, 
    "OWS105AttachmentFilePaths": 44, 
    "OWS107LegacySounds": 50, 
    "OWS108CallLoggingPreference": 48, 
    "OWS109OutgoingMessageState": 51, 
    "OWSAddToContactsOfferMessage": 25, 
    "OWSAddToProfileWhitelistOfferMessage": 7, 
    "OWSBackupFragment": 32, 
<<<<<<< HEAD
    "OWSBroadcastMediaMessageJobRecord": 58, 
=======
    "OWSContactOffersInteraction": 22, 
>>>>>>> c026575c
    "OWSContactQuery": 57, 
    "OWSDatabaseMigration": 46, 
    "OWSDevice": 33, 
    "OWSDisappearingConfigurationUpdateInfoMessage": 28, 
    "OWSDisappearingMessagesConfiguration": 39, 
    "OWSLinkedDeviceReadReceipt": 36, 
    "OWSMessageContentJob": 15, 
    "OWSMessageDecryptJob": 8, 
    "OWSRecipientIdentity": 38, 
    "OWSResaveCollectionDBMigration": 49, 
    "OWSSessionResetJobRecord": 52, 
    "OWSUnknownContactBlockOfferMessage": 5, 
    "OWSUnknownDBObject": 37, 
    "OWSUnknownProtocolVersionMessage": 54, 
    "OWSUserProfile": 41, 
    "OWSVerificationStateChangeMessage": 13, 
    "SSKJobRecord": 34, 
    "SSKMessageDecryptJobRecord": 53, 
    "SSKMessageSenderJobRecord": 35, 
    "SignalAccount": 30, 
    "SignalRecipient": 31, 
    "StickerPack": 14, 
    "TSAttachment": 6, 
    "TSAttachmentPointer": 3, 
    "TSAttachmentStream": 18, 
    "TSCall": 20, 
    "TSContactThread": 27, 
    "TSErrorMessage": 9, 
    "TSGroupThread": 26, 
    "TSIncomingMessage": 19, 
    "TSInfoMessage": 10, 
    "TSInteraction": 16, 
    "TSInvalidIdentityKeyErrorMessage": 17, 
    "TSInvalidIdentityKeyReceivingErrorMessage": 1, 
    "TSInvalidIdentityKeySendingErrorMessage": 23, 
    "TSMessage": 11, 
    "TSOutgoingMessage": 21, 
    "TSRecipientReadReceipt": 12, 
    "TSThread": 2, 
    "TSUnreadIndicatorInteraction": 4
}<|MERGE_RESOLUTION|>--- conflicted
+++ resolved
@@ -16,11 +16,8 @@
     "OWSAddToContactsOfferMessage": 25, 
     "OWSAddToProfileWhitelistOfferMessage": 7, 
     "OWSBackupFragment": 32, 
-<<<<<<< HEAD
     "OWSBroadcastMediaMessageJobRecord": 58, 
-=======
     "OWSContactOffersInteraction": 22, 
->>>>>>> c026575c
     "OWSContactQuery": 57, 
     "OWSDatabaseMigration": 46, 
     "OWSDevice": 33, 
