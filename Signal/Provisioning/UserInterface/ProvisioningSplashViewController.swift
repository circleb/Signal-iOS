--- conflicted
+++ resolved
@@ -10,7 +10,6 @@
 
 class ProvisioningSplashViewController: ProvisioningBaseViewController {
 
-<<<<<<< HEAD
     // SSO Integration
     private var ssoService: SSOServiceProtocol?
     private var userInfoStore: SSOUserInfoStore?
@@ -18,8 +17,8 @@
     private var currentState: SSOState = .initial
     
     // UI References
-    private var ssoLoginButton: OWSFlatButton?
-    private var continueButton: OWSFlatButton?
+    private var ssoLoginButton: UIButton?
+    private var continueButton: UIButton?
     private var titleLabel: UILabel?
 
     enum SSOState {
@@ -29,16 +28,8 @@
         case error(SSOError)
     }
 
-    override var primaryLayoutMargins: UIEdgeInsets {
-        var defaultMargins = super.primaryLayoutMargins
-        // we want the hero image a bit closer to the top than most
-        // onboarding content
-        defaultMargins.top = 16
-        return defaultMargins
-=======
     var prefersNavigationBarHidden: Bool {
         true
->>>>>>> 9ea0a9c0
     }
 
     override func viewDidLoad() {
@@ -56,23 +47,6 @@
         modeSwitchButton.configuration?.image = .init(named: "link-slash")
         modeSwitchButton.tintColor = .ows_gray25
         modeSwitchButton.accessibilityIdentifier = "onboarding.splash.modeSwitch"
-<<<<<<< HEAD
-
-        view.backgroundColor = Theme.backgroundColor
-
-        let heroImage = UIImage(named: "onboarding_splash_hero")
-        let heroImageView = UIImageView(image: heroImage)
-        heroImageView.contentMode = .scaleAspectFit
-        heroImageView.layer.minificationFilter = .trilinear
-        heroImageView.layer.magnificationFilter = .trilinear
-        heroImageView.setCompressionResistanceLow()
-        heroImageView.setContentHuggingVerticalLow()
-        heroImageView.accessibilityIdentifier = "onboarding.splash." + "heroImageView"
-
-        let titleLabel = self.createTitleLabel(text: OWSLocalizedString("ONBOARDING_SPLASH_TITLE", comment: "Title of the 'onboarding splash' view."))
-        self.titleLabel = titleLabel
-        primaryView.addSubview(titleLabel)
-=======
         view.addSubview(modeSwitchButton)
         modeSwitchButton.translatesAutoresizingMaskIntoConstraints = false
         NSLayoutConstraint.activate([
@@ -112,8 +86,8 @@
             }
         }()
         let titleLabel = UILabel.titleLabelForRegistration(text: titleText)
->>>>>>> 9ea0a9c0
         titleLabel.accessibilityIdentifier = "onboarding.splash." + "titleLabel"
+        self.titleLabel = titleLabel
 
         // Terms of service and privacy policy.
         let tosPPButton = UIButton(
@@ -123,34 +97,22 @@
             )),
             primaryAction: UIAction { [weak self] _ in
                 self?.present(SFSafariViewController(url: TSConstants.legalTermsUrl), animated: true)
-
-<<<<<<< HEAD
-        // SSO Login Button (shown when SSO is enabled)
-        let ssoLoginButton = self.primaryButton(title: "Sign in with Heritage SSO", action: .init(handler: { [weak self] _ in
-            guard let self else { return }
-            self.handleSSOLogin()
-        }))
-        self.ssoLoginButton = ssoLoginButton
-        ssoLoginButton.accessibilityIdentifier = "onboarding.splash.ssoLoginButton"
-        ssoLoginButton.isHidden = true // Hidden by default, shown when SSO is enabled
-        
-        let continueButton = self.primaryButton(title: CommonStrings.continueButton, action: .init(handler: { [weak self] _ in
-            guard let self else { return }
-            Task { @MainActor in
-                await self.provisioningController.provisioningSplashDidComplete(viewController: self)
-            }
-        }))
-        self.continueButton = continueButton
-        continueButton.accessibilityIdentifier = "onboarding.splash." + "continueButton"
-        
-        let primaryButtonView = ProvisioningBaseViewController.horizontallyWrap(primaryButton: continueButton)
-        let ssoButtonView = ProvisioningBaseViewController.horizontallyWrap(primaryButton: ssoLoginButton)
-=======
             }
         )
         tosPPButton.configuration?.baseForegroundColor = .Signal.secondaryLabel
         tosPPButton.enableMultilineLabel()
         tosPPButton.accessibilityIdentifier = "onboarding.splash.explanationLabel"
+
+        // SSO Login Button
+        let ssoLoginButton = UIButton(
+            configuration: .largePrimary(title: "Sign in with Heritage SSO"),
+            primaryAction: UIAction { [weak self] _ in
+                self?.handleSSOLogin()
+            }
+        )
+        ssoLoginButton.accessibilityIdentifier = "onboarding.splash.ssoLoginButton"
+        ssoLoginButton.isHidden = true
+        self.ssoLoginButton = ssoLoginButton
 
         let continueButton = UIButton(
             configuration: .largePrimary(title: CommonStrings.continueButton),
@@ -162,21 +124,20 @@
             }
         )
         continueButton.accessibilityIdentifier = "onboarding.splash.continueButton"
->>>>>>> 9ea0a9c0
+        self.continueButton = continueButton
 
         let stackView = addStaticContentStackView(arrangedSubviews: [
             heroImageContainer,
             titleLabel,
-<<<<<<< HEAD
-            UIView.spacer(withHeight: 92),
-            explanationLabel,
-            UIView.spacer(withHeight: 24),
-            ssoButtonView,
-            primaryButtonView
-            ])
-        stackView.axis = .vertical
-        stackView.alignment = .fill
-
+            tosPPButton,
+            ssoLoginButton.enclosedInVerticalStackView(isFullWidthButton: true),
+            continueButton.enclosedInVerticalStackView(isFullWidthButton: true),
+        ])
+        stackView.setCustomSpacing(44, after: imageView)
+        stackView.setCustomSpacing(82, after: tosPPButton)
+
+        view.bringSubviewToFront(modeSwitchButton)
+        
         primaryView.addSubview(stackView)
         stackView.autoPinEdgesToSuperviewMargins()
         
@@ -293,16 +254,4 @@
             break
         }
     }
-
-    // MARK: - Events
-=======
-            tosPPButton,
-            continueButton.enclosedInVerticalStackView(isFullWidthButton: true),
-        ])
-        stackView.setCustomSpacing(44, after: imageView)
-        stackView.setCustomSpacing(82, after: tosPPButton)
->>>>>>> 9ea0a9c0
-
-        view.bringSubviewToFront(modeSwitchButton)
-    }
 }