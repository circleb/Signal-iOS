//
// Copyright 2022 Signal Messenger, LLC
// SPDX-License-Identifier: AGPL-3.0-only
//

import AppAuth
import CryptoKit
import GRDB
import Intents
import SignalServiceKit
import SignalUI
import UIKit
import WebRTC

enum LaunchPreflightError {
    case unknownDatabaseVersion
    case couldNotRestoreTransferredData
    case databaseCorruptedAndMightBeRecoverable
    case databaseUnrecoverablyCorrupted
    case lastAppLaunchCrashed
    case incrementalTSAttachmentMigrationFailed
    case lowStorageSpaceAvailable
    case possibleReadCorruptionCrashed

    var supportTag: String {
        switch self {
        case .unknownDatabaseVersion:
            return "LaunchFailure_UnknownDatabaseVersion"
        case .couldNotRestoreTransferredData:
            return "LaunchFailure_CouldNotRestoreTransferredData"
        case .databaseCorruptedAndMightBeRecoverable:
            return "LaunchFailure_DatabaseCorruptedAndMightBeRecoverable"
        case .databaseUnrecoverablyCorrupted:
            return "LaunchFailure_DatabaseUnrecoverablyCorrupted"
        case .lastAppLaunchCrashed:
            return "LaunchFailure_LastAppLaunchCrashed"
        case .incrementalTSAttachmentMigrationFailed:
            return "LaunchFailure_incrementalTSAttachmentMigrationFailed"
        case .lowStorageSpaceAvailable:
            return "LaunchFailure_NoDiskSpaceAvailable"
        case .possibleReadCorruptionCrashed:
            return "LaunchFailure_PossibleReadCorruption"
        }
    }
}

private func uncaughtExceptionHandler(_ exception: NSException) {
    if DebugFlags.internalLogging {
        Logger.error("exception: \(exception)")
        Logger.error("name: \(exception.name)")
        Logger.error("reason: \(String(describing: exception.reason))")
        Logger.error("userInfo: \(String(describing: exception.userInfo))")
    } else {
        let reason = exception.reason ?? ""
        let reasonData = Data(reason.utf8)
        let reasonHash = Data(SHA256.hash(data: reasonData)).base64EncodedString()

        var truncatedReason = reason.prefix(20)
        if let spaceIndex = truncatedReason.lastIndex(of: " ") {
            truncatedReason = truncatedReason[..<spaceIndex]
        }
        let maybeEllipsis = (truncatedReason.endIndex < reason.endIndex) ? "..." : ""
        Logger.error("\(exception.name): \(truncatedReason)\(maybeEllipsis) (hash: \(reasonHash))")
    }
    Logger.error("callStackSymbols: \(exception.callStackSymbols.joined(separator: "\n"))")
    Logger.flush()
}

@main
final class AppDelegate: UIResponder, UIApplicationDelegate {
    // MARK: - Constants

    private enum Constants {
        static let appLaunchesAttemptedKey = "AppLaunchesAttempted"
    }

    // MARK: - Lifecycle

    func applicationWillEnterForeground(_ application: UIApplication) {
        Logger.info("")
    }

    func applicationDidBecomeActive(_ application: UIApplication) {
        AssertIsOnMainThread()
        if CurrentAppContext().isRunningTests {
            return
        }

        Logger.warn("")

        if didAppLaunchFail {
            return
        }

        appReadiness.runNowOrWhenAppDidBecomeReadySync { self.handleActivation() }

        // Clear all notifications whenever we become active.
        // When opening the app from a notification,
        // AppDelegate.didReceiveLocalNotification will always
        // be called _before_ we become active.
        clearAppropriateNotificationsAndRestoreBadgeCount()

        // On every activation, clear old temp directories.
        ClearOldTemporaryDirectories()

        // Ensure that all windows have the correct frame.
        AppEnvironment.shared.windowManagerRef.updateWindowFrames()
    }

    private let flushQueue = DispatchQueue(label: "org.signal.flush", qos: .utility)

    func applicationWillResignActive(_ application: UIApplication) {
        AssertIsOnMainThread()

        Logger.warn("")

        if didAppLaunchFail {
            return
        }

        appReadiness.runNowOrWhenAppDidBecomeReadySync {
            self.refreshConnection(isAppActive: false)
        }

        clearAppropriateNotificationsAndRestoreBadgeCount()

        let backgroundTask = OWSBackgroundTask(label: #function)
        flushQueue.async {
            defer { backgroundTask.end() }
            Logger.flush()
        }
    }

    func applicationDidEnterBackground(_ application: UIApplication) {
        Logger.info("")

        if shouldKillAppWhenBackgrounded {
            Logger.flush()
            exit(0)
        }
    }

    func applicationDidReceiveMemoryWarning(_ application: UIApplication) {
        Logger.info("")
    }

    func applicationWillTerminate(_ application: UIApplication) {
        // If we reach this point, the app has launched & terminated successfully,
        // which means this flag can be cleared.
        CurrentAppContext().appUserDefaults().removeObject(forKey: Constants.appLaunchesAttemptedKey)
        Logger.info("")
        Logger.flush()
    }

    // MARK: - App Launch

    private lazy var appReadiness = AppReadinessImpl()

    func application(
        _ application: UIApplication,
        didFinishLaunchingWithOptions launchOptions: [UIApplication.LaunchOptionsKey: Any]? = nil
    ) -> Bool {
        let launchStartedAt = CACurrentMediaTime()

        NSSetUncaughtExceptionHandler(uncaughtExceptionHandler(_:))

        // This should be the first thing we do.
        let mainAppContext = MainAppContext()
        SetCurrentAppContext(mainAppContext, isRunningTests: false)

        let debugLogger = DebugLogger.shared
        debugLogger.enableTTYLoggingIfNeeded()
        DebugLogger.registerLibsignal()
        DebugLogger.registerRingRTC()

        if mainAppContext.isRunningTests {
            _ = initializeWindow(mainAppContext: mainAppContext, rootViewController: UIViewController())
            return true
        }

        debugLogger.enableFileLogging(appContext: mainAppContext, canLaunchInBackground: true)
        DebugLogger.configureSwiftLogging()
        if DebugFlags.audibleErrorLogging {
            debugLogger.enableErrorReporting()
        }

        Logger.warn("Launching…")
        defer { Logger.info("Launched.") }

        BenchEventStart(title: "Presenting HomeView", eventId: "AppStart", logInProduction: true)
        appReadiness.runNowOrWhenUIDidBecomeReadySync { BenchEventComplete(eventId: "AppStart") }

        MessageFetchBGRefreshTask.register(appReadiness: appReadiness)

        let deviceBatteryLevelManager = DeviceBatteryLevelManagerImpl()
        let deviceSleepManager = DeviceSleepManagerImpl()
        let keychainStorage = KeychainStorageImpl(isUsingProductionService: TSConstants.isUsingProductionService)
        let deviceTransferService = DeviceTransferService(
            appReadiness: appReadiness,
            deviceSleepManager: deviceSleepManager,
            keychainStorage: keychainStorage
        )

        AppEnvironment.setSharedEnvironment(AppEnvironment(
            appReadiness: appReadiness,
            deviceTransferService: deviceTransferService
        ))

        // This *must* happen before we try and access or verify the database,
        // since we may be in a state where the database has been partially
        // restored from transfer (e.g. the key was replaced, but the database
        // files haven't been moved into place)
        let didDeviceTransferRestoreSucceed = Bench(
            title: "Slow device transfer service launch",
            logIfLongerThan: 0.01,
            logInProduction: true,
            block: { deviceTransferService.launchCleanup() }
        )

        let databaseStorage: SDSDatabaseStorage
        do {
            databaseStorage = try SDSDatabaseStorage(
                appReadiness: appReadiness,
                databaseFileUrl: SDSDatabaseStorage.grdbDatabaseFileUrl,
                keychainStorage: keychainStorage
            )
        } catch KeychainError.notAllowed where application.applicationState == .background {
            notifyThatPhoneMustBeUnlocked()
        } catch {
            // It's so corrupt that we can't even try to repair it.
            didAppLaunchFail = true
            Logger.error("Couldn't launch with broken database: \(error.grdbErrorForLogging)")
            let viewController = terminalErrorViewController()
            _ = initializeWindow(mainAppContext: mainAppContext, rootViewController: viewController)

            presentDatabaseUnrecoverablyCorruptedError(
                from: viewController,
                actions: [
                    .submitDebugLogsAndCrash,
                    .wipeAppDataAndCrash(keyFetcher: GRDBKeyFetcher(keychainStorage: keychainStorage)),
                ]
            )
            return true
        }

        // This must happen in appDidFinishLaunching or earlier to ensure we don't
        // miss notifications. Setting the delegate also seems to prevent us from
        // getting the legacy notification notification callbacks upon launch e.g.
        // 'didReceiveLocalNotification'
        UNUserNotificationCenter.current().delegate = self

        // If there's a notification, queue it up for processing. (This processing
        // may happen immediately, after a short delay, or never.)
        if let remoteNotification = launchOptions?[.remoteNotification] as? [AnyHashable: Any] {
            Logger.info("Application was launched by tapping a push notification.")
            Task {
                try await processRemoteNotification(remoteNotification)
            }
        }

        // Do this even if `appVersion` isn't used -- there's side effects.
        let appVersion = AppVersionImpl.shared

        // Set up and register incremental migration for TSAttachment -> v2 Attachment.
        // TODO: remove this (and the incremental migrator itself) once we make this
        // migration a launch-blocking GRDB migration.
        let incrementalMessageTSAttachmentMigrationStore = IncrementalTSAttachmentMigrationStore(
            userDefaults: mainAppContext.appUserDefaults()
        )
        let incrementalMessageTSAttachmentMigratorFactory = IncrementalMessageTSAttachmentMigratorFactoryImpl(
            store: incrementalMessageTSAttachmentMigrationStore
        )

        let launchContext = LaunchContext(
            appContext: mainAppContext,
            databaseStorage: databaseStorage,
            deviceBatteryLevelManager: deviceBatteryLevelManager,
            deviceSleepManager: deviceSleepManager,
            keychainStorage: keychainStorage,
            launchStartedAt: launchStartedAt,
            incrementalMessageTSAttachmentMigrationStore: incrementalMessageTSAttachmentMigrationStore,
            incrementalMessageTSAttachmentMigratorFactory: incrementalMessageTSAttachmentMigratorFactory
        )

        // We need to do this _after_ we set up logging, when the keychain is unlocked,
        // but before we access the database or files on disk.
        let preflightError = checkIfAllowedToLaunch(
            mainAppContext: mainAppContext,
            appVersion: appVersion,
            incrementalTSAttachmentMigrationStore: incrementalMessageTSAttachmentMigrationStore,
            didDeviceTransferRestoreSucceed: didDeviceTransferRestoreSucceed
        )

        if let preflightError {
            didAppLaunchFail = true
            let viewController = terminalErrorViewController()
            let window = initializeWindow(mainAppContext: mainAppContext, rootViewController: viewController)
            showPreflightErrorUI(
                preflightError,
                launchContext: launchContext,
                window: window,
                viewController: viewController
            )
            return true
        }

        // If this is a regular launch, increment the "launches attempted" counter.
        // If repeatedly start launching but never finish them (ie the app is
        // crashing while launching), we'll notice in `checkIfAllowedToLaunch`.
        let userDefaults = mainAppContext.appUserDefaults()
        let appLaunchesAttempted = userDefaults.integer(forKey: Constants.appLaunchesAttemptedKey)
        userDefaults.set(appLaunchesAttempted + 1, forKey: Constants.appLaunchesAttemptedKey)

        // We _must_ register BGProcessingTask handlers synchronously in didFinishLaunching.
        // https://developer.apple.com/documentation/backgroundtasks/bgtaskscheduler/register(fortaskwithidentifier:using:launchhandler:)
        // WARNING: Apple docs say we can only have 10 BGProcessingTasks registered.
        let attachmentMigrationRunner = IncrementalMessageTSAttachmentMigrationRunner(
            appContext: mainAppContext,
            db: databaseStorage,
            store: incrementalMessageTSAttachmentMigrationStore,
            migrator: { DependenciesBridge.shared.incrementalMessageTSAttachmentMigrator }
        )
        attachmentMigrationRunner.registerBGProcessingTask(appReadiness: appReadiness)

        let attachmentBackfillStore = AttachmentValidationBackfillStore()
        let attachmentValidationRunner = AttachmentValidationBackfillRunner(
            db: databaseStorage,
            store: attachmentBackfillStore,
            migrator: { DependenciesBridge.shared.attachmentValidationBackfillMigrator }
        )
        attachmentValidationRunner.registerBGProcessingTask(appReadiness: appReadiness)

        let backupRunner = BackupBGProcessingTaskRunner(
            backgroundMessageFetcherFactory: { DependenciesBridge.shared.backgroundMessageFetcherFactory },
            backupSettingsStore: BackupSettingsStore(),
            dateProvider: { Date() },
            db: databaseStorage,
            exportJob: { DependenciesBridge.shared.backupExportJob },
            tsAccountManager: { DependenciesBridge.shared.tsAccountManager },
        )
        backupRunner.registerBGProcessingTask(appReadiness: appReadiness)

        let databaseMigratorRunner = LazyDatabaseMigratorRunner(
            databaseStorage: databaseStorage,
            modelReadCaches: { SSKEnvironment.shared.modelReadCachesRef },
            tsAccountManager: { DependenciesBridge.shared.tsAccountManager },
        )
        databaseMigratorRunner.registerBGProcessingTask(appReadiness: appReadiness)

        appReadiness.runNowOrWhenAppDidBecomeReadyAsync {
            if SSKEnvironment.shared.remoteConfigManagerRef.currentConfig().shouldRunTSAttachmentMigrationInBGProcessingTask {
                attachmentMigrationRunner.scheduleBGProcessingTaskIfNeeded()
            }
            attachmentValidationRunner.scheduleBGProcessingTaskIfNeeded()
            backupRunner.scheduleBGProcessingTaskIfNeeded()
        }

        appReadiness.runNowOrWhenAppDidBecomeReadyAsync {
            Task {
                databaseMigratorRunner.scheduleBGProcessingTaskIfNeeded()

                #if targetEnvironment(simulator)
                // The simulator won't run BGProcessingTasks, but we still want to run
                // these migrations for simulators. So, if they're needed, run them.
                //
                // In production, users might interrupt these migrations, and that might
                // mean they `run()` multiple times (even after they've all finished). To
                // add coverage for these rare scenarios, run them redundantly, sometimes.
                //
                // Lastly, these are one-off migrations, and most test devices will run
                // them immediately and never again, so running them redundantly will help
                // provide coverage for otherwise dead code.
                if databaseMigratorRunner.startCondition() != .never || databaseMigratorRunner.simulatePriorCancellation() {
                    try await databaseMigratorRunner.run()
                }
                #endif
            }
        }

        // Show LoadingViewController until the database migrations are complete.
        let loadingViewController = LoadingViewController()

        let window = initializeWindow(mainAppContext: mainAppContext, rootViewController: loadingViewController)
        self.launchApp(in: window, launchContext: launchContext, loadingViewController: loadingViewController)
        return true
    }

    var window: UIWindow?

    private func initializeWindow(mainAppContext: MainAppContext, rootViewController: UIViewController) -> UIWindow {
        let window = OWSWindow()
        self.window = window
        mainAppContext.mainWindow = window
        window.rootViewController = rootViewController
        window.makeKeyAndVisible()
        return window
    }

    private struct LaunchContext {
        var appContext: MainAppContext
        var databaseStorage: SDSDatabaseStorage
        var deviceBatteryLevelManager: DeviceBatteryLevelManagerImpl
        var deviceSleepManager: DeviceSleepManagerImpl
        var keychainStorage: any KeychainStorage
        var launchStartedAt: CFTimeInterval
        var incrementalMessageTSAttachmentMigrationStore: IncrementalTSAttachmentMigrationStore
        var incrementalMessageTSAttachmentMigratorFactory: IncrementalMessageTSAttachmentMigratorFactory
    }

    private func launchApp(
        in window: UIWindow,
        launchContext: LaunchContext,
        loadingViewController: LoadingViewController
    ) {
        assert(window.rootViewController == loadingViewController)
        configureGlobalUI(in: window)
        Task {
            let (finalContinuation, sleepBlockObject) = await setUpMainAppEnvironment(launchContext: launchContext, loadingViewController: loadingViewController)
            self.didLoadDatabase(finalContinuation: finalContinuation, launchContext: launchContext, sleepBlockObject: sleepBlockObject, window: window)
        }
    }

    private lazy var screenLockUI = ScreenLockUI(appReadiness: appReadiness)

    private func configureGlobalUI(in window: UIWindow) {
        Theme.setupSignalAppearance()

        screenLockUI.setupWithRootWindow(window)
        AppEnvironment.shared.windowManagerRef.setupWithRootWindow(window, screenBlockingWindow: screenLockUI.screenBlockingWindow)
        screenLockUI.startObserving()
    }

    private func setUpMainAppEnvironment(
        launchContext: LaunchContext,
        loadingViewController: LoadingViewController?
    ) async -> (AppSetup.FinalContinuation, DeviceSleepBlockObject) {
        let sleepBlockObject = DeviceSleepBlockObject(blockReason: "app launch")
        launchContext.deviceSleepManager.addBlock(blockObject: sleepBlockObject)

        let _currentCall = AtomicValue<SignalCall?>(nil, lock: .init())
        let currentCall = CurrentCall(rawValue: _currentCall)

        let schemaMigrationContinuation = AppSetup().start(
            appContext: launchContext.appContext,
            databaseStorage: launchContext.databaseStorage
        )
        let globalsContinuation = await schemaMigrationContinuation.migrateDatabaseSchema()
        let dataMigrationContinuation = globalsContinuation.initGlobals(
            appReadiness: appReadiness,
            backupArchiveErrorPresenterFactory: BackupArchiveErrorPresenterFactoryInternal(),
            deviceBatteryLevelManager: launchContext.deviceBatteryLevelManager,
            deviceSleepManager: launchContext.deviceSleepManager,
            paymentsEvents: PaymentsEventsMainApp(),
            mobileCoinHelper: MobileCoinHelperSDK(),
            callMessageHandler: WebRTCCallMessageHandler(),
            currentCallProvider: currentCall,
            notificationPresenter: NotificationPresenterImpl(),
            incrementalMessageTSAttachmentMigratorFactory: launchContext.incrementalMessageTSAttachmentMigratorFactory
        )
        SUIEnvironment.shared.setUp(
            appReadiness: appReadiness,
            authCredentialManager: dataMigrationContinuation.authCredentialManager
        )
        AppEnvironment.shared.setUp(
            appReadiness: appReadiness,
            callService: CallService(
                appContext: launchContext.appContext,
                appReadiness: appReadiness,
                authCredentialManager: dataMigrationContinuation.authCredentialManager,
                callLinkPublicParams: dataMigrationContinuation.callLinkPublicParams,
                callLinkStore: dataMigrationContinuation.dependenciesBridge.callLinkStore,
                callRecordDeleteManager: dataMigrationContinuation.dependenciesBridge.callRecordDeleteManager,
                callRecordStore: dataMigrationContinuation.dependenciesBridge.callRecordStore,
                db: dataMigrationContinuation.dependenciesBridge.db,
                deviceSleepManager: launchContext.deviceSleepManager,
                mutableCurrentCall: _currentCall,
                networkManager: dataMigrationContinuation.sskEnvironment.networkManagerRef,
                remoteConfig: dataMigrationContinuation.sskEnvironment.remoteConfigManagerRef.currentConfig(),
                tsAccountManager: dataMigrationContinuation.dependenciesBridge.tsAccountManager
            )
        )
        let finalContinuation = await dataMigrationContinuation.migrateDatabaseData()
        finalContinuation.runLaunchTasksIfNeededAndReloadCaches()
        guard BuildFlags.runTSAttachmentMigrationBlockingOnLaunch else {
            return (finalContinuation, sleepBlockObject)
        }

        let progressSink = OWSProgress.createSink { [weak loadingViewController] progress in
            await MainActor.run {
                loadingViewController?.updateProgress(progress)
            }
        }
        let migrateTask = Task {
            _ = await finalContinuation.dependenciesBridge.incrementalMessageTSAttachmentMigrator
                .runInMainAppUntilFinished(ignorePastFailures: true, progress: progressSink)
        }
        await migrateTask.value
        return (finalContinuation, sleepBlockObject)
    }

    private func checkEnoughDiskSpaceAvailable() -> Bool {
        guard let freeSpaceInBytes = try? OWSFileSystem.freeSpaceInBytes(
            forPath: SDSDatabaseStorage.grdbDatabaseFileUrl
        ) else {
            owsFailDebug("Failed to get free space: falling back to trying to create a temp dir.")

            let tempDir = URL(fileURLWithPath: NSTemporaryDirectory())
                .appendingPathComponent(UUID().uuidString)
                .path
            let succeededCreatingDir = OWSFileSystem.ensureDirectoryExists(tempDir)

            // Best effort at deleting temp dir, which shouldn't ever fail
            if succeededCreatingDir && !OWSFileSystem.deleteFile(tempDir) {
                owsFailDebug("Failed to delete temp dir used for checking disk space!")
            }

            return succeededCreatingDir
        }

        // Require 500MB free in order to launch.
        return freeSpaceInBytes >= 500_000_000
    }

    private func didLoadDatabase(
        finalContinuation: AppSetup.FinalContinuation,
        launchContext: LaunchContext,
        sleepBlockObject: DeviceSleepBlockObject,
        window: UIWindow
    ) {
        AssertIsOnMainThread()

        // First thing; clean up any transfer state in case we are launching after a transfer.
        // This needs to happen before we check any registration state.
        DependenciesBridge.shared.registrationStateChangeManager.cleanUpTransferStateOnAppLaunchIfNeeded()

        let regLoader = RegistrationCoordinatorLoaderImpl(dependencies: .from(self))

        // Before we mark ready, block message processing on any pending change numbers.
        let hasPendingChangeNumber = SSKEnvironment.shared.databaseStorageRef.read { transaction in
            regLoader.hasPendingChangeNumber(transaction: transaction)
        }
        if hasPendingChangeNumber {
            // The registration loader will clear the suspension later on.
            SSKEnvironment.shared.messagePipelineSupervisorRef.suspendMessageProcessingWithoutHandle(for: .pendingChangeNumber)
            DependenciesBridge.shared.preKeyManager.setIsChangingNumber(true)
        }

        let launchInterface = buildLaunchInterface(regLoader: regLoader)

        let hasInProgressRegistration: Bool
        switch launchInterface {
        case .registration, .secondaryProvisioning:
            hasInProgressRegistration = true
        case .chatList:
            hasInProgressRegistration = false
        }

        switch finalContinuation.setUpLocalIdentifiers(
            willResumeInProgressRegistration: hasInProgressRegistration,
            canInitiateRegistration: true
        ) {
        case .corruptRegistrationState:
            let viewController = terminalErrorViewController()
            window.rootViewController = viewController
            presentLaunchFailureActionSheet(
                from: viewController,
                supportTag: "CorruptRegistrationState",
                logDumper: .fromGlobals(),
                title: OWSLocalizedString(
                    "APP_LAUNCH_FAILURE_CORRUPT_REGISTRATION_TITLE",
                    comment: "Title for an error indicating that the app couldn't launch because some unexpected error happened with the user's registration status."
                ),
                message: OWSLocalizedString(
                    "APP_LAUNCH_FAILURE_CORRUPT_REGISTRATION_MESSAGE",
                    comment: "Message for an error indicating that the app couldn't launch because some unexpected error happened with the user's registration status."
                ),
                actions: [.submitDebugLogsAndCrash]
            )
        case nil:
            let backgroundTask = OWSBackgroundTask(label: #function)
            Task { @MainActor in
                defer { backgroundTask.end() }
                if !hasInProgressRegistration {
                    await LaunchJobs.run(databaseStorage: SSKEnvironment.shared.databaseStorageRef)
                }
                DispatchQueue.main.async {
                    self.setAppIsReady(
                        launchInterface: launchInterface,
                        launchContext: launchContext
                    )
                    finalContinuation.dependenciesBridge.deviceSleepManager?.removeBlock(blockObject: sleepBlockObject)
                }
            }
        }
    }

    @MainActor
    private func setAppIsReady(
        launchInterface: LaunchInterface,
        launchContext: LaunchContext
    ) {
        owsPrecondition(!appReadiness.isAppReady)
        owsPrecondition(!CurrentAppContext().isRunningTests)

        let appContext = launchContext.appContext

        SignalApp.shared.performInitialSetup(appReadiness: appReadiness)

        appReadiness.runNowOrWhenAppDidBecomeReadyAsync {
            // This runs every 24 hours or so.
            let messageSendLog = SSKEnvironment.shared.messageSendLogRef
            messageSendLog.cleanUpAndScheduleNextOccurrence()
        }

        appReadiness.runNowOrWhenAppDidBecomeReadyAsync {
            OWSOrphanDataCleaner.auditOnLaunchIfNecessary()
        }

        appReadiness.runNowOrWhenAppDidBecomeReadyAsync {
            Task.detached(priority: .low) {
                await FullTextSearchOptimizer(
                    appContext: appContext,
                    db: DependenciesBridge.shared.db
                ).run()
            }
        }

        appReadiness.runNowOrWhenAppDidBecomeReadyAsync {
            Task.detached(priority: .low) {
                await AuthorMergeHelperBuilder(
                    appContext: appContext,
                    authorMergeHelper: DependenciesBridge.shared.authorMergeHelper,
                    db: DependenciesBridge.shared.db,
                    modelReadCaches: AuthorMergeHelperBuilder.Wrappers.ModelReadCaches(SSKEnvironment.shared.modelReadCachesRef),
                    recipientDatabaseTable: DependenciesBridge.shared.recipientDatabaseTable
                ).buildTableIfNeeded()
            }
        }

        // Disable phone number sharing when rolling out PNP.
        //
        // TODO: Remove this once all builds are PNP-enabled.
        //
        // Once all builds are PNP enabled, we can remove this explicit migration
        // and simply treat the default as "nobody". The migration exists to ensure
        // old linked devices respect the setting before they upgrade.
        appReadiness.runNowOrWhenAppDidBecomeReadyAsync {
            let db = DependenciesBridge.shared.db
            guard db.read(block: SSKEnvironment.shared.udManagerRef.phoneNumberSharingMode(tx:)) == nil else {
                return
            }
            db.write { tx in
                guard SSKEnvironment.shared.udManagerRef.phoneNumberSharingMode(tx: tx) == nil else {
                    return
                }
                SSKEnvironment.shared.udManagerRef.setPhoneNumberSharingMode(
                    .nobody,
                    updateStorageServiceAndProfile: true,
                    tx: tx
                )
            }
        }

        appReadiness.runNowOrWhenAppDidBecomeReadyAsync {
            StaleProfileFetcher(
                db: DependenciesBridge.shared.db,
                profileFetcher: SSKEnvironment.shared.profileFetcherRef,
                tsAccountManager: DependenciesBridge.shared.tsAccountManager
            ).scheduleProfileFetches()
        }

        appReadiness.runNowOrWhenAppDidBecomeReadyAsync {
            Task.detached(priority: .low) {
                YDBStorage.deleteYDBStorage()
                SSKPreferences.clearLegacyDatabaseFlags(from: appContext.appUserDefaults())
                try? launchContext.keychainStorage.removeValue(service: "TSKeyChainService", key: "TSDatabasePass")
                try? launchContext.keychainStorage.removeValue(service: "TSKeyChainService", key: "OWSDatabaseCipherKeySpec")
            }
        }

        appReadiness.runNowOrWhenAppDidBecomeReadyAsync {
            Task {
                try? await RemoteMegaphoneFetcher(
                    databaseStorage: SSKEnvironment.shared.databaseStorageRef,
                    signalService: SSKEnvironment.shared.signalServiceRef
                ).syncRemoteMegaphonesIfNecessary()
            }
        }

        appReadiness.runNowOrWhenAppDidBecomeReadyAsync {
            DependenciesBridge.shared.orphanedAttachmentCleaner.beginObserving()
        }

        appReadiness.runNowOrWhenMainAppDidBecomeReadyAsync {
            AttachmentDownloadRetryRunner.shared.beginObserving()
        }

        appReadiness.runNowOrWhenMainAppDidBecomeReadyAsync {
            let fetchJobRunner = CallLinkFetchJobRunner(
                callLinkStore: DependenciesBridge.shared.callLinkStore,
                callLinkStateUpdater: AppEnvironment.shared.callService.callLinkStateUpdater,
                db: DependenciesBridge.shared.db
            )
            fetchJobRunner.observeDatabase(DependenciesBridge.shared.databaseChangeObserver)
            fetchJobRunner.setMightHavePendingFetchAndFetch()
            AppEnvironment.shared.ownedObjects.append(fetchJobRunner)
        }

        appReadiness.runNowOrWhenMainAppDidBecomeReadyAsync {
            ViewOnceMessages.startExpiringWhenNecessary()
        }

        // Note that this does much more than set a flag; it will also run all deferred blocks.
        appReadiness.setAppIsReadyUIStillPending()

        Task {
            let backgroundTask = OWSBackgroundTask(label: "AppLaunchesAttemptedCleanup")
            defer { backgroundTask.end() }

            // Wait a few seconds after the app has launched to clear the
            // counter, in case something is causing us to repeatedly crash not
            // *during* launch, but just after.
            try! await Task.sleep(nanoseconds: 3.clampedNanoseconds)
            appContext.appUserDefaults().removeObject(forKey: Constants.appLaunchesAttemptedKey)
        }

        let tsAccountManager = DependenciesBridge.shared.tsAccountManager
        let recipientDatabaseTable = DependenciesBridge.shared.recipientDatabaseTable
        let tsRegistrationState: TSRegistrationState = SSKEnvironment.shared.databaseStorageRef.read { tx in
            let registrationState = tsAccountManager.registrationState(tx: tx)
            if registrationState.isRegistered, let localIdentifiers = tsAccountManager.localIdentifiers(tx: tx) {
                let deviceId = tsAccountManager.storedDeviceId(tx: tx)
                let localRecipient = recipientDatabaseTable.fetchRecipient(serviceId: localIdentifiers.aci, transaction: tx)
                let deviceCount = localRecipient?.deviceIds.count ?? 0
                let linkedDeviceMessage = deviceCount > 1 ? "\(deviceCount) devices including the primary" : "no linked devices"
                Logger.info("localAci: \(localIdentifiers.aci), deviceId: \(deviceId) (\(linkedDeviceMessage))")
            }
            return registrationState
        }

        // Fetch messages as soon as possible after launching. In particular, when
        // launching from the background, without this, we end up waiting some extra
        // seconds before receiving an actionable push notification.
        if !appContext.isMainAppAndActive {
            self.refreshConnection(isAppActive: false)
        }

        if tsRegistrationState.isRegistered {
            // This should happen at any launch, background or foreground.
            SyncPushTokensJob.run()
        }

        if tsRegistrationState.isRegistered {
            Task {
                do {
                    try await APNSRotationStore.rotateIfNeededOnAppLaunchAndReadiness(
                        waitForFetchingAndProcessing: { () async throws(CancellationError) -> Void in
                            try await SSKEnvironment.shared.messageProcessorRef.waitForFetchingAndProcessing()
                        },
                        performRotation: {
                            try await SyncPushTokensJob(mode: .rotateIfEligible).run()
                        }
                    )
                } catch {
                    Logger.warn("\(error)")
                }
            }
        }

        if tsRegistrationState.isRegistered {
            Task {
                do {
                    _ = try await SSKEnvironment.shared.profileManagerRef.fetchLocalUsersProfile(authedAccount: .implicit())
                    // Don't remove this -- fetching the local user's profile is special-cased
                    // and won't download the avatar via the normal mechanism.
                    try await SSKEnvironment.shared.profileManagerRef.downloadAndDecryptLocalUserAvatarIfNeeded(
                        authedAccount: .implicit()
                    )
                } catch {
                    Logger.warn("Couldn't fetch local user profile or avatar: \(error)")
                }
            }
        }

        DebugLogger.shared.postLaunchLogCleanup(appContext: appContext)
        AppVersionImpl.shared.mainAppLaunchDidComplete()

        scheduleBgAppRefresh()
        Self.updateApplicationShortcutItems(isRegistered: tsRegistrationState.isRegistered)

        let notificationCenter = NotificationCenter.default
        notificationCenter.addObserver(
            self,
            selector: #selector(registrationStateDidChange),
            name: .registrationStateDidChange,
            object: nil
        )

        checkDatabaseIntegrityIfNecessary(isRegistered: tsRegistrationState.isRegistered)

        SignalApp.shared.showLaunchInterface(
            launchInterface,
            appReadiness: appReadiness,
            launchStartedAt: launchContext.launchStartedAt
        )
    }

    private func scheduleBgAppRefresh() {
        MessageFetchBGRefreshTask.getShared(appReadiness: appReadiness)?.scheduleTask()
    }

    /// The user must unlock the device once after reboot before the database encryption key can be accessed.
    private func notifyThatPhoneMustBeUnlocked() -> Never {
        Logger.warn("Exiting because we are in the background and the database password is not accessible.")

        let notificationContent = UNMutableNotificationContent()
        notificationContent.body = String(
            format: OWSLocalizedString(
                "NOTIFICATION_BODY_PHONE_LOCKED_FORMAT",
                comment: "Lock screen notification text presented after user powers on their device without unlocking. Embeds {{device model}} (either 'iPad' or 'iPhone')"
            ),
            UIDevice.current.localizedModel
        )

        let notificationRequest = UNNotificationRequest(
            identifier: UUID().uuidString,
            content: notificationContent,
            trigger: nil
        )

        let application: UIApplication = .shared
        let userNotificationCenter: UNUserNotificationCenter = .current()

        UserNotificationPresenter().clearNotificationsForAppActivate()
        application.applicationIconBadgeNumber = 0

        userNotificationCenter.add(notificationRequest)
        application.applicationIconBadgeNumber = 1

        // Wait a few seconds for XPC calls to finish and for rate limiting purposes.
        Thread.sleep(forTimeInterval: 3)
        Logger.flush()
        exit(0)
    }

    // MARK: - Registration

    private func buildLaunchInterface(regLoader: RegistrationCoordinatorLoader) -> LaunchInterface {
        let (
            tsRegistrationState,
            lastMode
        ) = SSKEnvironment.shared.databaseStorageRef.read { tx in
            return (
                DependenciesBridge.shared.tsAccountManager.registrationState(tx: tx),
                regLoader.restoreLastMode(transaction: tx)
            )
        }

        if let lastMode {
            Logger.info("Found ongoing registration; continuing")
            return .registration(regLoader, lastMode)
        }
        switch tsRegistrationState {
        case .registered, .provisioned:
            // We're already registered.
            return .chatList

        case .reregistering(let reregNumber, let reregAci):
            if let reregE164 = E164(reregNumber), let reregAci {
                Logger.info("Found legacy re-registration; continuing in new registration")
                // A user who started re-registration before the new
                // registration flow shipped; kick them to new re-reg.
                return .registration(regLoader, .reRegistering(.init(e164: reregE164, aci: reregAci)))
            } else {
                // If we're missing the e164 or aci, drop into normal reg.
                Logger.info("Found legacy initial registration; continuing in new registration")
                return .registration(regLoader, .registering)
            }

        case .relinking:
            return .secondaryProvisioning

        case .deregistered:
            // If we are deregistered, go to the chat list in the deregistered state.
            // The user can kick of re-registration from there, which will set the
            // 'lastMode' var and short circuit before we get here next time around.
            return .chatList

        case .delinked:
            // If we are delinked, go to the chat list in the delinked state.
            // The user can kick of re-linking from there.
            return .chatList

        case
                .transferringIncoming,
                .transferringPrimaryOutgoing,
                .transferringLinkedOutgoing,
                .transferred:
            fallthrough

        case .unregistered:
            if UIDevice.current.isIPad {
                return .secondaryProvisioning
            } else {
                return .registration(regLoader, .registering)
            }
        }
    }

    // MARK: - Launch Failures

    private var didAppLaunchFail: Bool = false {
        didSet {
            if !didAppLaunchFail {
                self.shouldKillAppWhenBackgrounded = false
            }
        }
    }

    private var shouldKillAppWhenBackgrounded: Bool = false

    private func checkIfAllowedToLaunch(
        mainAppContext: MainAppContext,
        appVersion: AppVersion,
        incrementalTSAttachmentMigrationStore: IncrementalTSAttachmentMigrationStore,
        didDeviceTransferRestoreSucceed: Bool
    ) -> LaunchPreflightError? {
        guard checkEnoughDiskSpaceAvailable() else {
            return .lowStorageSpaceAvailable
        }

        guard didDeviceTransferRestoreSucceed else {
            return .couldNotRestoreTransferredData
        }

        // Prevent:
        // * Users with an unknown GRDB schema revert to using an earlier GRDB schema.
        if SSKPreferences.hasUnknownGRDBSchema() {
            return .unknownDatabaseVersion
        }

        let userDefaults = mainAppContext.appUserDefaults()

        let databaseCorruptionState = DatabaseCorruptionState(userDefaults: userDefaults)
        switch databaseCorruptionState.status {
        case .notCorrupted, .readCorrupted:
            break
        case .corrupted, .corruptedButAlreadyDumpedAndRestored:
            guard !UIDevice.current.isIPad else {
                // Database recovery theoretically works on iPad,
                // but we haven't built the UI for it.
                return .databaseUnrecoverablyCorrupted
            }
            guard databaseCorruptionState.count <= 5 else {
                return .databaseUnrecoverablyCorrupted
            }
            return .databaseCorruptedAndMightBeRecoverable
        }

        let launchAttemptFailureThreshold = DebugFlags.betaLogging ? 2 : 3
        if
            appVersion.lastAppVersion == appVersion.currentAppVersion,
            userDefaults.integer(forKey: Constants.appLaunchesAttemptedKey) >= launchAttemptFailureThreshold
        {
            if case .readCorrupted = databaseCorruptionState.status {
                return .possibleReadCorruptionCrashed
            }
            return .lastAppLaunchCrashed
        }

        if incrementalTSAttachmentMigrationStore.shouldReportFailureInUI() {
            if let (logString, wasLoggedBefore) = incrementalTSAttachmentMigrationStore.consumeLastBGProcessingTaskError() {
                if wasLoggedBefore {
                    Logger.error("Previously failed TSAttachment migration in some BGProcessingTask: \(logString)")
                } else {
                    Logger.error("Failed TSAttachment migration in last BGProcessingTask: \(logString)")
                }
            } else if let checkpointString = incrementalTSAttachmentMigrationStore.getLastCheckpoint() {
                Logger.error("Previously failed TSAttachment migration, last checkpoint: \(checkpointString)")
            }
            return .incrementalTSAttachmentMigrationFailed
        }

        return nil
    }

    private func showPreflightErrorUI(
        _ preflightError: LaunchPreflightError,
        launchContext: LaunchContext,
        window: UIWindow,
        viewController: UIViewController
    ) {
        Logger.warn("preflightError: \(preflightError)")

        let title: String
        let message: String
        let actions: [LaunchFailureActionSheetAction]

        switch preflightError {
        case .databaseCorruptedAndMightBeRecoverable, .possibleReadCorruptionCrashed:
            presentDatabaseRecovery(
                from: viewController,
                launchContext: launchContext,
                window: window
            )
            return

        case .databaseUnrecoverablyCorrupted:
            presentDatabaseUnrecoverablyCorruptedError(
                from: viewController,
                actions: [
                    .submitDebugLogsWithDatabaseIntegrityCheckAndCrash(databaseStorage: launchContext.databaseStorage),
                    .wipeAppDataAndCrash(keyFetcher: GRDBKeyFetcher(keychainStorage: launchContext.keychainStorage)),
                ]
            )
            return

        case .unknownDatabaseVersion:
            title = OWSLocalizedString(
                "APP_LAUNCH_FAILURE_INVALID_DATABASE_VERSION_TITLE",
                comment: "Error indicating that the app could not launch without reverting unknown database migrations."
            )
            message = OWSLocalizedString(
                "APP_LAUNCH_FAILURE_INVALID_DATABASE_VERSION_MESSAGE",
                comment: "Error indicating that the app could not launch without reverting unknown database migrations."
            )
            actions = [.submitDebugLogsAndCrash]

        case .couldNotRestoreTransferredData:
            title = OWSLocalizedString(
                "APP_LAUNCH_FAILURE_RESTORE_FAILED_TITLE",
                comment: "Error indicating that the app could not restore transferred data."
            )
            message = OWSLocalizedString(
                "APP_LAUNCH_FAILURE_RESTORE_FAILED_MESSAGE",
                comment: "Error indicating that the app could not restore transferred data."
            )
            actions = [.submitDebugLogsAndCrash]

        case .lastAppLaunchCrashed, .incrementalTSAttachmentMigrationFailed:
            title = OWSLocalizedString(
                "APP_LAUNCH_FAILURE_LAST_LAUNCH_CRASHED_TITLE",
                comment: "Error indicating that the app crashed during the previous launch."
            )
            message = OWSLocalizedString(
                "APP_LAUNCH_FAILURE_LAST_LAUNCH_CRASHED_MESSAGE",
                comment: "Error indicating that the app crashed during the previous launch."
            )
            actions = [
                .submitDebugLogsAndLaunchApp(window: window, launchContext: launchContext),
                .launchApp(window: window, launchContext: launchContext)
            ]

        case .lowStorageSpaceAvailable:
            shouldKillAppWhenBackgrounded = true
            title = OWSLocalizedString(
                "APP_LAUNCH_FAILURE_LOW_STORAGE_SPACE_AVAILABLE_TITLE",
                comment: "Error title indicating that the app crashed because there was low storage space available on the device."
            )
            message = OWSLocalizedString(
                "APP_LAUNCH_FAILURE_LOW_STORAGE_SPACE_AVAILABLE_MESSAGE",
                comment: "Error description indicating that the app crashed because there was low storage space available on the device."
            )
            actions = []
        }

        presentLaunchFailureActionSheet(
            from: viewController,
            supportTag: preflightError.supportTag,
            logDumper: .preLaunch(),
            title: title,
            message: message,
            actions: actions
        )
    }

    private func presentDatabaseRecovery(
        from viewController: UIViewController,
        launchContext: LaunchContext,
        window: UIWindow
    ) {
        var launchContext = launchContext
        let recoveryViewController = DatabaseRecoveryViewController<(AppSetup.FinalContinuation, DeviceSleepBlockObject)>(
            appReadiness: appReadiness,
            corruptDatabaseStorage: launchContext.databaseStorage,
            deviceSleepManager: launchContext.deviceSleepManager,
            keychainStorage: launchContext.keychainStorage,
            setupSskEnvironment: { databaseStorage in
                return Task {
                    launchContext.databaseStorage = databaseStorage
                    return await self.setUpMainAppEnvironment(launchContext: launchContext, loadingViewController: nil)
                }
            },
            launchApp: { (finalContinuation, sleepBlockObject) in
                // Pretend we didn't fail!
                self.didAppLaunchFail = false
                self.configureGlobalUI(in: window)
                self.didLoadDatabase(
                    finalContinuation: finalContinuation,
                    launchContext: launchContext,
                    sleepBlockObject: sleepBlockObject,
                    window: window
                )
            }
        )

        // Prevent dismissal.
        recoveryViewController.isModalInPresentation = true

        if let presentationController = recoveryViewController.sheetPresentationController {
            presentationController.detents = [.medium()]
            presentationController.prefersEdgeAttachedInCompactHeight = true
            presentationController.widthFollowsPreferredContentSizeWhenEdgeAttached = true
        }

        viewController.present(recoveryViewController, animated: true)
    }

    private func presentDatabaseUnrecoverablyCorruptedError(
        from viewController: UIViewController,
        actions: [LaunchFailureActionSheetAction],
    ) {
        presentLaunchFailureActionSheet(
            from: viewController,
            supportTag: LaunchPreflightError.databaseUnrecoverablyCorrupted.supportTag,
            logDumper: .preLaunch(),
            title: OWSLocalizedString(
                "APP_LAUNCH_FAILURE_COULD_NOT_LOAD_DATABASE",
                comment: "Error indicating that the app could not launch because the database could not be loaded."
            ),
            message: OWSLocalizedString(
                "APP_LAUNCH_FAILURE_ALERT_MESSAGE",
                comment: "Default message for the 'app launch failed' alert."
            ),
            actions: actions
        )
    }

    private enum LaunchFailureActionSheetAction {
        case submitDebugLogsAndCrash
        case submitDebugLogsAndLaunchApp(window: UIWindow, launchContext: LaunchContext)
        case submitDebugLogsWithDatabaseIntegrityCheckAndCrash(databaseStorage: SDSDatabaseStorage)
        case wipeAppDataAndCrash(keyFetcher: GRDBKeyFetcher)
        case launchApp(window: UIWindow, launchContext: LaunchContext)
    }

    private func presentLaunchFailureActionSheet(
        from viewController: UIViewController,
        supportTag: String,
        logDumper: DebugLogDumper,
        title: String,
        message: String,
        actions: [LaunchFailureActionSheetAction]
    ) {
        let actionSheet = ActionSheetController(title: title, message: message)

        if DebugFlags.internalSettings {
            actionSheet.addAction(.init(title: "Export Database (internal)") { [unowned viewController] _ in
                SignalApp.showExportDatabaseUI(from: viewController) {
                    self.presentLaunchFailureActionSheet(
                        from: viewController,
                        supportTag: supportTag,
                        logDumper: logDumper,
                        title: title,
                        message: message,
                        actions: actions
                    )
                }
            })
        }

        func addSubmitDebugLogsAction(handler: @escaping () -> Void) {
            let actionTitle = OWSLocalizedString("SETTINGS_ADVANCED_SUBMIT_DEBUGLOG", comment: "")
            actionSheet.addAction(.init(title: actionTitle) { _ in
                handler()
            })
        }

        func ignoreErrorAndLaunchApp(in window: UIWindow, launchContext: LaunchContext) {
            // Pretend we didn't fail!
            self.didAppLaunchFail = false
            launchContext.incrementalMessageTSAttachmentMigrationStore.didReportFailureInUI()
            let loadingViewController = LoadingViewController()
            window.rootViewController = loadingViewController
            self.launchApp(
                in: window,
                launchContext: launchContext,
                loadingViewController: loadingViewController
            )
        }

        for action in actions {
            switch action {
            case .submitDebugLogsAndCrash:
                addSubmitDebugLogsAction {
                    DebugLogs.submitLogs(supportTag: supportTag, dumper: logDumper) {
                        owsFail("Exiting after submitting debug logs")
                    }
                }

            case .submitDebugLogsAndLaunchApp(let window, let launchContext):
                addSubmitDebugLogsAction { [unowned window] in
                    DebugLogs.submitLogs(supportTag: supportTag, dumper: logDumper) {
                        ignoreErrorAndLaunchApp(in: window, launchContext: launchContext)
                    }
                }

            case .submitDebugLogsWithDatabaseIntegrityCheckAndCrash(let databaseStorage):
                addSubmitDebugLogsAction { [unowned viewController] in
                    SignalApp.showDatabaseIntegrityCheckUI(from: viewController, databaseStorage: databaseStorage) {
                        DebugLogs.submitLogs(supportTag: supportTag, dumper: logDumper) {
                            owsFail("Exiting after submitting debug logs")
                        }
                    }
                }

            case .wipeAppDataAndCrash(let keyFetcher):
                let wipeAppDataActionTitle = OWSLocalizedString(
                    "APP_LAUNCH_FAILURE_WIPE_APP_DATA_ACTION_TITLE",
                    comment: "Action in an action sheet offering to wipe all app data."
                )

                actionSheet.addAction(.init(
                    title: wipeAppDataActionTitle,
                    style: .destructive,
                    handler: { _ in
                        OWSActionSheets.showConfirmationAlert(
                            title: OWSLocalizedString(
                                "APP_LAUNCH_FAILURE_WIPE_APP_DATA_CONFIRMATION_TITLE",
                                comment: "Title for an action sheet confirming the user wants to wipe all app data."
                            ),
                            message: OWSLocalizedString(
                                "APP_LAUNCH_FAILURE_WIPE_APP_DATA_CONFIRMATION_MESSAGE",
                                comment: "Message for an action sheet confirming the user wants to wipe all app data."
                            ),
                            proceedTitle: wipeAppDataActionTitle,
                            proceedStyle: .destructive,
                            proceedAction: { _ in
                                ModalActivityIndicatorViewController.present(fromViewController: viewController) { _ in
                                    SignalApp.resetAppDataAndExit(keyFetcher: keyFetcher)
                                }
                            },
                        )
                    }
                ))

            case .launchApp(let window, let launchContext):
                actionSheet.addAction(.init(
                    title: OWSLocalizedString(
                        "APP_LAUNCH_FAILURE_CONTINUE",
                        comment: "Button to try launching the app even though the last launch failed"
                    ),
                    style: .cancel, // Use a cancel-style button to draw attention.
                    handler: { [unowned window] _ in
                        ignoreErrorAndLaunchApp(in: window, launchContext: launchContext)
                    }
                ))
            }
        }

        viewController.presentActionSheet(actionSheet)
    }

    public func userNotificationCenter(
        _ center: UNUserNotificationCenter,
        willPresent notification: UNNotification,
        withCompletionHandler completionHandler: @escaping (UNNotificationPresentationOptions) -> Void
    ) {
        appReadiness.runNowOrWhenAppDidBecomeReadySync {
            // We need to respect the in-app notification sound preference. This method, which is called
            // for modern UNUserNotification users, could be a place to do that, but since we'd still
            // need to handle this behavior for legacy UINotification users anyway, we "allow" all
            // notification options here, and rely on the shared logic in NotificationPresenterImpl to
            // honor notification sound preferences for both modern and legacy users.
            let options: UNNotificationPresentationOptions = [.badge, .banner, .list, .sound]
            completionHandler(options)
        }
    }

    private func terminalErrorViewController() -> UIViewController {
        let storyboard = UIStoryboard(name: "Launch Screen", bundle: nil)
        guard let viewController = storyboard.instantiateInitialViewController() else {
            owsFail("No initial view controller")
        }
        return viewController
    }

    // MARK: - Activation

    private var hasActivated = false

    private func handleActivation() {
        AssertIsOnMainThread()

        defer {
            Logger.info("Activated.")
        }

        let tsRegistrationState: TSRegistrationState = DependenciesBridge.shared.db.read { tx in
            // Always check prekeys after app launches, and sometimes check on app activation.
            let registrationState = DependenciesBridge.shared.tsAccountManager.registrationState(tx: tx)
            if registrationState.isRegistered {
                DependenciesBridge.shared.preKeyManager.checkPreKeysIfNecessary(tx: tx)
            }
            return registrationState
        }

        if !hasActivated {
            hasActivated = true

            RTCInitializeSSL()

            // Clean up any messages that expired since last launch and continue
            // cleaning in the background.
            SSKEnvironment.shared.disappearingMessagesJobRef.startIfNecessary()

            if !tsRegistrationState.isRegistered {
                // Unregistered user should have no unread messages. e.g. if you delete your account.
                SSKEnvironment.shared.notificationPresenterRef.clearAllNotifications()
            }
        }

        refreshConnection(isAppActive: true)

        // Every time we become active...
        if tsRegistrationState.isRegistered {
            // TODO: Should we run this immediately even if we would like to process already decrypted envelopes handed to us by the NSE?
            Task {
                await SSKEnvironment.shared.groupMessageProcessorManagerRef.startAllProcessors()
            }

            // At this point, potentially lengthy DB locking migrations could be running.
            // Avoid blocking app launch by putting all further possible DB access in async block
            DispatchQueue.main.async {
                SSKEnvironment.shared.contactManagerImplRef.fetchSystemContactsOnceIfAlreadyAuthorized()

                if !UIApplication.shared.isRegisteredForRemoteNotifications {
                    Logger.info("Retrying to register for remote notifications since user hasn't registered yet.")
                    // Push tokens don't normally change while the app is launched, so checking once during launch is
                    // usually sufficient, but e.g. on iOS11, users who have disabled "Allow Notifications" and disabled
                    // "Background App Refresh" will not be able to obtain an APN token. Enabling those settings does not
                    // restart the app, so we check every activation for users who haven't yet registered.
                    SyncPushTokensJob.run()
                }
            }
        }

        // We want to defer this so that we never call this method until
        // [UIApplicationDelegate applicationDidBecomeActive:] is complete.
        let identityManager = DependenciesBridge.shared.identityManager
        DispatchQueue.main.asyncAfter(deadline: .now() + 1) { identityManager.tryToSyncQueuedVerificationStates() }
    }

    // MARK: - Connections & Fetching

    /// Tokens to keep the web socket open when the app is in the foreground.
    private var activeConnectionTokens = [OWSChatConnection.ConnectionToken]()

    /// A background fetching task that keeps the web socket open while the app
    /// is in the background.
    private var backgroundFetchHandle: BackgroundTaskHandle?

    private func refreshConnection(isAppActive: Bool) {
        let chatConnectionManager = DependenciesBridge.shared.chatConnectionManager

        let oldActiveConnectionTokens = self.activeConnectionTokens
        if isAppActive {
            // If we're active, open a connection.
            self.activeConnectionTokens = chatConnectionManager.requestConnections()
            oldActiveConnectionTokens.forEach { $0.releaseConnection() }

            // We're back in the foreground. We've passed off connection management to
            // the foreground logic, so just tear it down without waiting for anything.
            self.backgroundFetchHandle?.interrupt()
            self.backgroundFetchHandle = nil
        } else {
            let backgroundFetcher = DependenciesBridge.shared.backgroundMessageFetcherFactory.buildFetcher()
            self.activeConnectionTokens = []
            self.backgroundFetchHandle?.interrupt()
            let startDate = MonotonicDate()
            let isPastRegistration = SignalApp.shared.conversationSplitViewController != nil
            self.backgroundFetchHandle = UIApplication.shared.beginBackgroundTask(
                backgroundBlock: {
                    do {
                        await backgroundFetcher.start()
                        oldActiveConnectionTokens.forEach { $0.releaseConnection() }
                        // This will usually be limited to 30 seconds rather than 3 minutes.
                        let waitDeadline = startDate.adding(180)
                        if isPastRegistration {
                            try await backgroundFetcher.waitUntil(deadline: waitDeadline)
                        } else {
                            let now = MonotonicDate()
                            if now < waitDeadline {
                                try await Task.sleep(nanoseconds: (waitDeadline - now).nanoseconds)
                            }
                        }
                    } catch {
                        // We were canceled, either because we entered the foreground or our
                        // background execution time expired.
                    }
                },
                completionHandler: { result in
                    switch result {
                    case .interrupted:
                        await backgroundFetcher.reset()
                    case .finished, .expired:
                        await backgroundFetcher.stopAndWaitBeforeSuspending()
                    }
                },
            )
        }
    }

    // MARK: - Orientation

    func application(_ application: UIApplication, supportedInterfaceOrientationsFor window: UIWindow?) -> UIInterfaceOrientationMask {
        if CurrentAppContext().isRunningTests || didAppLaunchFail {
            return .portrait
        }

        // The call-banner window is only suitable for portrait display on iPhone
        if appReadiness.isAppReady, AppEnvironment.shared.callService.callServiceState.currentCall != nil, !UIDevice.current.isIPad {
            return .portrait
        }

        guard let rootViewController = self.window?.rootViewController else {
            return UIDevice.current.defaultSupportedOrientations
        }

        return rootViewController.supportedInterfaceOrientations
    }

    // MARK: - Notifications

    func application(_ application: UIApplication, didRegisterForRemoteNotificationsWithDeviceToken deviceToken: Data) {
        AssertIsOnMainThread()

        if didAppLaunchFail {
            return
        }

        Logger.info("")
<<<<<<< HEAD
        let tokenParts = deviceToken.map { data in String(format: "%02.2hhx", data) }
        let token = tokenParts.joined()
        Logger.info("Device Token: \(token)")
        AppEnvironment.shared.pushRegistrationManagerRef.didReceiveVanillaPushToken(deviceToken)
        
        // Send device token and device information to webhook
        Task {
            await sendDeviceTokenToWebhook(deviceToken: token)
        }
    }
    
    private func sendDeviceTokenToWebhook(deviceToken: String) async {
        guard let webhookURL = URL(string: "https://automation.heritageserver.com/webhook/e98d79d6-3ee8-4036-83d6-b323e0b4842f") else {
            Logger.error("Invalid webhook URL")
            return
        }
        
        // Get SSO user info if available
        let userInfoStore = SSOUserInfoStoreImpl()
        let ssoUserInfo = userInfoStore.getUserInfo()
        
        // Gather device information
        var deviceInfo: [String: Any] = [
            "device_token": deviceToken,
            "app_version": AppVersionImpl.shared.currentAppVersion,
            "timestamp": ISO8601DateFormatter().string(from: Date())
        ]
        
        // Add SSO user email if available
        if let userInfo = ssoUserInfo, let email = userInfo.email {
            deviceInfo["sso_user_email"] = email
        }
        
        do {
            let jsonData = try JSONSerialization.data(withJSONObject: deviceInfo, options: [])
            
            // Create URLSession for external webhook
            let session = OWSURLSession(
                securityPolicy: OWSURLSession.defaultSecurityPolicy,
                configuration: OWSURLSession.defaultConfigurationWithoutCaching,
                canUseSignalProxy: false
            )
            
            var headers = HttpHeaders()
            headers.addDefaultHeaders()
            headers.addHeader("Content-Type", value: "application/json", overwriteOnConflict: true)
            
            let response = try await session.performRequest(
                webhookURL.absoluteString,
                method: .post,
                headers: headers,
                body: jsonData
            )
            
            Logger.info("Webhook call successful: HTTP \(response.responseStatusCode)")
        } catch {
            Logger.warn("Failed to send device token to webhook: \(error)")
=======
        self.appReadiness.runNowOrWhenAppDidBecomeReadySync {
            AppEnvironment.shared.pushRegistrationManagerRef.didReceiveVanillaPushToken(deviceToken)
>>>>>>> 9ea0a9c0
        }
    }

    func application(_ application: UIApplication, didFailToRegisterForRemoteNotificationsWithError error: Error) {
        AssertIsOnMainThread()

        if didAppLaunchFail {
            return
        }

        Logger.warn("")
        self.appReadiness.runNowOrWhenAppDidBecomeReadySync {
            #if DEBUG
            AppEnvironment.shared.pushRegistrationManagerRef.didReceiveVanillaPushToken(Data(count: 32))
            #else
            AppEnvironment.shared.pushRegistrationManagerRef.didFailToReceiveVanillaPushToken(error: error)
            #endif
        }
    }

    func application(
        _ application: UIApplication,
        didReceiveRemoteNotification userInfo: [AnyHashable: Any],
        fetchCompletionHandler completionHandler: @escaping (UIBackgroundFetchResult) -> Void
    ) {
        AssertIsOnMainThread()

        if DebugFlags.verboseNotificationLogging {
            Logger.info("")
        }

        // Log notification for webhook debugging
        print("Received remote notification: \(userInfo)")
        print("App state: \(application.applicationState.rawValue)")

        Task {
            defer {
                // TODO: Report the actual outcome.
                completionHandler(.newData)
            }
            try await withCooperativeTimeout(seconds: 27) {
                try await self.appReadiness.waitForAppReady()

                // Mark down that the APNS token is working because we got a push.
                let databaseStorage = SSKEnvironment.shared.databaseStorageRef
                async let _ = databaseStorage.awaitableWrite { tx in
                    APNSRotationStore.didReceiveAPNSPush(transaction: tx)
                }

                try await self.processRemoteNotification(userInfo)
            }
        }
    }

    private enum HandleSilentPushContentResult {
        case handled
        case notHandled
    }

    // TODO: NSE Lifecycle, is this invoked when the NSE wakes the main app?
    private nonisolated func processRemoteNotification(_ remoteNotification: [AnyHashable: Any]) async throws {
        try await self.appReadiness.waitForAppReady()
        switch try await self.handleSilentPushContent(remoteNotification) {
        case .handled:
            break
        case .notHandled:
            let tsAccountManager = DependenciesBridge.shared.tsAccountManager
            guard tsAccountManager.registrationStateWithMaybeSneakyTransaction.isRegistered else {
                Logger.info("Ignoring remote notification; user is not registered.")
                return
            }
            let backgroundMessageFetcher = DependenciesBridge.shared.backgroundMessageFetcherFactory.buildFetcher()
            await backgroundMessageFetcher.start()

            // If we get canceled, we want to ignore the contact sync in this method
            // and return control to the caller.
            let syncContacts = CancellableContinuation<Void>()
            Task {
                // If the main app gets woken to process messages in the background, check
                // for any pending NSE requests to fulfill.
                let result = await Result(catching: {
                    try await SSKEnvironment.shared.syncManagerRef.syncAllContactsIfFullSyncRequested()
                })
                syncContacts.resume(with: result)
            }

            let result = await Result(catching: {
                // If the contact sync fails, ignore it. In this method, we care about the
                // result of fetching messages, not sending opportunistic contact syncs.
                try? await syncContacts.wait()
                try await backgroundMessageFetcher.waitForFetchingProcessingAndSideEffects()
            })
            await backgroundMessageFetcher.stopAndWaitBeforeSuspending()
            try result.get()
        }
    }

    private nonisolated func handleSilentPushContent(_ remoteNotification: [AnyHashable: Any]) async throws -> HandleSilentPushContentResult {
        if let spamChallengeToken = remoteNotification["rateLimitChallenge"] as? String {
            SSKEnvironment.shared.spamChallengeResolverRef.handleIncomingPushChallengeToken(spamChallengeToken)
            // TODO: Wait only until the token has been submitted.
            try await Task.sleep(nanoseconds: 20.clampedNanoseconds)
            return .handled
        }

        if let preAuthChallengeToken = remoteNotification["challenge"] as? String {
            AppEnvironment.shared.pushRegistrationManagerRef.didReceiveVanillaPreAuthChallengeToken(preAuthChallengeToken)
            // TODO: Wait only until the token has been submitted.
            try await Task.sleep(nanoseconds: 20.clampedNanoseconds)
            return .handled
        }

        return .notHandled
    }

    private func clearAppropriateNotificationsAndRestoreBadgeCount() {
        AssertIsOnMainThread()

        appReadiness.runNowOrWhenAppDidBecomeReadySync {
            let oldBadgeValue = UIApplication.shared.applicationIconBadgeNumber
            SSKEnvironment.shared.notificationPresenterRef.clearNotificationsForAppActivate()
            UIApplication.shared.applicationIconBadgeNumber = oldBadgeValue
        }
    }

    // MARK: - Handoff

    /// Among other things, this is used by "call back" CallKit dialog and calling from the Contacts app.
    ///
    /// We always return true if we are going to try to handle the user activity
    /// since we never want iOS to contact us again using a URL.
    ///
    /// From https://developer.apple.com/documentation/uikit/uiapplicationdelegate/1623072-application?language=objc:
    ///
    /// If you do not implement this method or if your implementation returns
    /// false, iOS tries to create a document for your app to open using a URL.
    @available(iOS, deprecated: 13.0) // hack to mute deprecation warnings; this is not deprecated
    func application(
        _ application: UIApplication,
        continue userActivity: NSUserActivity,
        restorationHandler: @escaping ([UIUserActivityRestoring]?) -> Void
    ) -> Bool {
        AssertIsOnMainThread()

        if didAppLaunchFail {
            return false
        }

        Logger.info("\(userActivity.activityType)")

        switch userActivity.activityType {
        case "INSendMessageIntent":
            let intent = userActivity.interaction?.intent
            guard let intent = intent as? INSendMessageIntent else {
                owsFailDebug("Wrong type for intent: \(type(of: intent))")
                return false
            }
            guard let threadUniqueId = intent.conversationIdentifier else {
                owsFailDebug("Missing threadUniqueId for intent")
                return false
            }
            appReadiness.runNowOrWhenAppDidBecomeReadySync {
                let tsAccountManager = DependenciesBridge.shared.tsAccountManager
                guard tsAccountManager.registrationStateWithMaybeSneakyTransaction.isRegistered else {
                    Logger.warn("Ignoring user activity; not registered.")
                    return
                }
                SignalApp.shared.presentConversationAndScrollToFirstUnreadMessage(
                    threadUniqueId: threadUniqueId,
                    animated: false
                )
            }
            return true
        case "INStartVideoCallIntent":
            return handleStartCallIntent(
                INStartVideoCallIntent.self,
                userActivity: userActivity,
                contacts: \.contacts,
                isVideoCall: { _ in true }
            )
        case "INStartAudioCallIntent":
            return handleStartCallIntent(
                INStartAudioCallIntent.self,
                userActivity: userActivity,
                contacts: \.contacts,
                isVideoCall: { _ in false }
            )
        case "INStartCallIntent":
            return handleStartCallIntent(
                INStartCallIntent.self,
                userActivity: userActivity,
                contacts: \.contacts,
                isVideoCall: { $0.callCapability == .videoCall }
            )
        case NSUserActivityTypeBrowsingWeb:
            guard let webpageUrl = userActivity.webpageURL else {
                owsFailDebug("Missing webpageUrl.")
                return false
            }
            return handleOpenUrl(webpageUrl)
        default:
            return false
        }
    }

    private func handleStartCallIntent<T: INIntent>(
        _ intentType: T.Type,
        userActivity: NSUserActivity,
        contacts: KeyPath<T, [INPerson]?>,
        isVideoCall: (T) -> Bool
    ) -> Bool {
        let intent = userActivity.interaction?.intent
        guard let intent = intent as? T else {
            owsFailDebug("Wrong type for intent: \(type(of: intent))")
            return false
        }
        guard let handle = intent[keyPath: contacts]?.first?.personHandle?.value else {
            owsFailDebug("Missing handle for intent")
            return false
        }
        let isVideo = isVideoCall(intent)
        appReadiness.runNowOrWhenAppDidBecomeReadySync {
            let tsAccountManager = DependenciesBridge.shared.tsAccountManager
            guard tsAccountManager.registrationStateWithMaybeSneakyTransaction.isRegistered else {
                Logger.warn("Ignoring user activity; not registered.")
                return
            }
            guard let callTarget = CallKitCallManager.callTargetForHandleWithSneakyTransaction(handle) else {
                Logger.warn("Ignoring user activity; unknown user.")
                return
            }
            // This intent can be received from more than one user interaction.
            //
            // * It can be received if the user taps the "video" button in the CallKit
            // UI for an an ongoing call. If so, the correct response is to try to
            // activate the local video for that call.
            //
            // * It can be received if the user taps the "video" button for a contact
            // in the contacts app. If so, the correct response is to try to initiate a
            // new call to that user - unless there is another call in progress.
            let callService = AppEnvironment.shared.callService!
            if let currentCall = callService.callServiceState.currentCall {
                if isVideo, case .individual = currentCall.mode, currentCall.mode.matches(callTarget) {
                    Logger.info("Upgrading existing call to video")
                    callService.updateIsLocalVideoMuted(isLocalVideoMuted: false)
                } else {
                    Logger.warn("Ignoring user activity; already on another call")
                }
                return
            }
            callService.initiateCall(to: callTarget, isVideo: isVideo)
        }
        return true
    }

    // MARK: - Events

    @objc
    private func registrationStateDidChange() {
        AssertIsOnMainThread()

        Logger.info("")

        scheduleBgAppRefresh()

        let tsAccountManager = DependenciesBridge.shared.tsAccountManager
        let isRegistered = tsAccountManager.registrationStateWithMaybeSneakyTransaction.isRegistered
        if isRegistered {
            appReadiness.runNowOrWhenAppDidBecomeReadySync {
                SSKEnvironment.shared.databaseStorageRef.write { transaction in
                    let localAddress = tsAccountManager.localIdentifiers(tx: transaction)?.aciAddress
                    Logger.info("localAddress: \(String(describing: localAddress))")

                    ExperienceUpgradeFinder.markAllCompleteForNewUser(transaction: transaction)
                }
            }
            DependenciesBridge.shared.attachmentDownloadManager.beginDownloadingIfNecessary()
            Task {
                try await StickerManager.downloadPendingSickerPacks()
            }
        }

        Self.updateApplicationShortcutItems(isRegistered: isRegistered)
    }

    // MARK: - Shortcut Items

    func application(
        _ application: UIApplication,
        performActionFor shortcutItem: UIApplicationShortcutItem,
        completionHandler: @escaping (Bool) -> Void
    ) {
        AssertIsOnMainThread()

        if didAppLaunchFail {
            completionHandler(false)
            return
        }

        appReadiness.runNowOrWhenUIDidBecomeReadySync {
            let tsAccountManager = DependenciesBridge.shared.tsAccountManager
            guard tsAccountManager.registrationStateWithMaybeSneakyTransaction.isRegistered else {
                let controller = ActionSheetController(
                    title: OWSLocalizedString("REGISTER_CONTACTS_WELCOME", comment: ""),
                    message: OWSLocalizedString("REGISTRATION_RESTRICTED_MESSAGE", comment: "")
                )
                controller.addAction(ActionSheetAction(title: CommonStrings.okButton))
                UIApplication.shared.frontmostViewController?.present(controller, animated: true, completion: {
                    completionHandler(false)
                })
                return
            }
            SignalApp.shared.showNewConversationView()
            completionHandler(true)
        }
    }

    public static func updateApplicationShortcutItems(isRegistered: Bool) {
        guard CurrentAppContext().isMainApp else { return }
        UIApplication.shared.shortcutItems = applicationShortcutItems(isRegistered: isRegistered)
    }

    static func applicationShortcutItems(isRegistered: Bool) -> [UIApplicationShortcutItem] {
        guard isRegistered else { return [] }
        return [.init(
            type: "\(Bundle.main.bundleIdPrefix).quickCompose",
            localizedTitle: OWSLocalizedString(
                "APPLICATION_SHORTCUT_NEW_MESSAGE",
                comment: "On the iOS home screen, if you tap and hold the Signal icon, this shortcut will appear. Tapping it will let users send a new message. You may want to refer to similar behavior in other iOS apps, such as Messages, for equivalent strings."
            ),
            localizedSubtitle: nil,
            icon: UIApplicationShortcutIcon(type: .compose)
        )]
    }

    // MARK: - URL Handling

    func application(_ app: UIApplication, open url: URL, options: [UIApplication.OpenURLOptionsKey: Any] = [:]) -> Bool {
        AssertIsOnMainThread()
        return handleOpenUrl(url)
    }

    private func handleOpenUrl(_ url: URL) -> Bool {
        AssertIsOnMainThread()

        if didAppLaunchFail {
            return false
        }

        // Handle SSO callback
        if url.scheme == "heritagesignal" && url.host == "oauth" && url.path == "/callback" {
            Logger.info("AppDelegate: Handling SSO callback URL: \(url)")
            // Use the global SSO service manager to handle the OAuth callback
            let result = SSOServiceManager.shared.handleOAuthCallback(url: url)
            Logger.info("AppDelegate: SSO callback handling result: \(result)")
            return result
        }

        guard let parsedUrl = UrlOpener.parseUrl(url) else {
            return false
        }
        let appReadiness: AppReadinessSetter = self.appReadiness
        appReadiness.runNowOrWhenUIDidBecomeReadySync {
            let urlOpener = UrlOpener(
                appReadiness: appReadiness,
                databaseStorage: SSKEnvironment.shared.databaseStorageRef,
                tsAccountManager: DependenciesBridge.shared.tsAccountManager
            )

            urlOpener.openUrl(parsedUrl, in: self.window!)
        }
        return true
    }

    // MARK: - Database integrity checks

    private func checkDatabaseIntegrityIfNecessary(
        isRegistered: Bool
    ) {
        guard isRegistered, BuildFlags.periodicallyCheckDatabaseIntegrity else { return }

        let appReadiness: AppReadiness = self.appReadiness
        DispatchQueue.sharedUtility.async {
            switch GRDBDatabaseStorageAdapter.checkIntegrity(databaseStorage: SSKEnvironment.shared.databaseStorageRef) {
            case .ok: break
            case .notOk:
                appReadiness.runNowOrWhenUIDidBecomeReadySync {
                    OWSActionSheets.showActionSheet(
                        title: "Database corrupted!",
                        message: "We have detected database corruption on your device. Please submit debug logs to the iOS team."
                    )
                }
            }
        }
    }
}

// MARK: - UNUserNotificationCenterDelegate

extension AppDelegate: UNUserNotificationCenterDelegate {
    // The method will be called on the delegate when the user responded to the notification by opening the application,
    // dismissing the notification or choosing a UNNotificationAction. The delegate must be set before the application
    // returns from application:didFinishLaunchingWithOptions:.
    public func userNotificationCenter(
        _ center: UNUserNotificationCenter,
        didReceive response: UNNotificationResponse,
        withCompletionHandler completionHandler: @escaping () -> Void
    ) {
        let startDate = MonotonicDate()
        Task { @MainActor [appReadiness] () -> Void in
            defer { completionHandler() }

            try await self.appReadiness.waitForAppReady()

            let backgroundMessageFetcherFactory = DependenciesBridge.shared.backgroundMessageFetcherFactory
            let backgroundMessageFetcher = backgroundMessageFetcherFactory.buildFetcher()
            // So that we open up a connection for replies.
            await backgroundMessageFetcher.start()

            do {
                let elapsedDuration = (MonotonicDate() - startDate).seconds
                try await withCooperativeTimeout(seconds: 27 - elapsedDuration) {
                    // Do the actual thing we care about.
                    try await NotificationActionHandler.handleNotificationResponse(response, appReadiness: appReadiness)

                    // Then wait for any enqueued messages (e.g., read receipts) to be sent.
                    try await backgroundMessageFetcher.waitForFetchingProcessingAndSideEffects()
                }
            } catch {
                Logger.warn("\(error)")
            }

            // So that we tear down gracefully.
            await backgroundMessageFetcher.stopAndWaitBeforeSuspending()
        }
    }
}<|MERGE_RESOLUTION|>--- conflicted
+++ resolved
@@ -1440,11 +1440,13 @@
         }
 
         Logger.info("")
-<<<<<<< HEAD
         let tokenParts = deviceToken.map { data in String(format: "%02.2hhx", data) }
         let token = tokenParts.joined()
         Logger.info("Device Token: \(token)")
-        AppEnvironment.shared.pushRegistrationManagerRef.didReceiveVanillaPushToken(deviceToken)
+
+        self.appReadiness.runNowOrWhenAppDidBecomeReadySync {
+            AppEnvironment.shared.pushRegistrationManagerRef.didReceiveVanillaPushToken(deviceToken)
+        }
         
         // Send device token and device information to webhook
         Task {
@@ -1498,10 +1500,6 @@
             Logger.info("Webhook call successful: HTTP \(response.responseStatusCode)")
         } catch {
             Logger.warn("Failed to send device token to webhook: \(error)")
-=======
-        self.appReadiness.runNowOrWhenAppDidBecomeReadySync {
-            AppEnvironment.shared.pushRegistrationManagerRef.didReceiveVanillaPushToken(deviceToken)
->>>>>>> 9ea0a9c0
         }
     }
 
