--- conflicted
+++ resolved
@@ -193,10 +193,6 @@
 
     private let phoneNumberInput: RegistrationPhoneNumberInputView
 
-<<<<<<< HEAD
-    private var phoneStrokeNormal: UIView?
-    private var phoneStrokeError: UIView?
-
     private lazy var ssoIndicatorLabel: UILabel = {
         let result = UILabel()
         result.text = "Phone number from SSO"
@@ -208,8 +204,6 @@
         return result
     }()
 
-=======
->>>>>>> 9ea0a9c0
     private lazy var validationWarningLabel: UILabel = {
         let result = UILabel()
         result.textColor = .ows_accentRed
@@ -253,6 +247,7 @@
                 titleLabel,
                 explanationLabel,
                 phoneNumberInput,
+                ssoIndicatorLabel,
                 validationWarningLabel,
                 .vStretchingSpacer(),
                 cancelButton.enclosedInVerticalStackView(isFullWidthButton: false),
@@ -260,6 +255,7 @@
             shouldAvoidKeyboard: true
         )
         stackView.setCustomSpacing(24, after: explanationLabel)
+        stackView.setCustomSpacing(8, after: ssoIndicatorLabel)
 
         configureUI()
 
@@ -296,46 +292,7 @@
         }
     }
 
-<<<<<<< HEAD
-    public override func themeDidChange() {
-        super.themeDidChange()
-        render()
-    }
-
-    private func initialRender() {
-        let stackView = UIStackView()
-
-        stackView.axis = .vertical
-        view.addSubview(stackView)
-        stackView.autoPinEdgesToSuperviewMargins()
-
-        stackView.addArrangedSubview(titleLabel)
-        stackView.setCustomSpacing(12, after: titleLabel)
-
-        stackView.addArrangedSubview(explanationLabel)
-        stackView.setCustomSpacing(24, after: explanationLabel)
-
-        stackView.addArrangedSubview(phoneNumberInput)
-        stackView.setCustomSpacing(11, after: phoneNumberInput)
-
-        stackView.addArrangedSubview(ssoIndicatorLabel)
-        stackView.setCustomSpacing(8, after: ssoIndicatorLabel)
-
-        stackView.addArrangedSubview(validationWarningLabel)
-
-        stackView.addArrangedSubview(UIView.vStretchingSpacer())
-
-        self.view.addSubview(cancelButton)
-        cancelButton.autoHCenterInSuperview()
-        cancelButton.autoPinEdge(.bottom, to: .bottom, of: keyboardLayoutGuideViewSafeArea, withOffset: -24)
-
-        render()
-    }
-
-    private func render() {
-=======
     private func configureUI() {
->>>>>>> 9ea0a9c0
         var actions: [UIAction] = [
             UIAction(
                 title: OWSLocalizedString(
